﻿<?xml version="1.0" encoding="utf-8"?>
<packages>
<<<<<<< HEAD
  <package id="Common.Logging" version="2.0.0" targetFramework="net40" />
  <package id="Fody" version="1.16.2.0" targetFramework="net40" />
  <package id="GitFlowVersion.Fody" version="0.1.9" targetFramework="net40" />
  <package id="Spring.Core" version="1.3.2" targetFramework="net40" />
=======
  <package id="Common.Logging" version="2.0.0" />
  <package id="Fody" version="1.14.0" targetFramework="net40" />
  <package id="Janitor.Fody" version="0.3.0" targetFramework="net40" />
  <package id="Spring.Core" version="1.3.2" />
>>>>>>> c662768d
</packages><|MERGE_RESOLUTION|>--- conflicted
+++ resolved
@@ -1,14 +1,10 @@
 ﻿<?xml version="1.0" encoding="utf-8"?>
 <packages>
-<<<<<<< HEAD
   <package id="Common.Logging" version="2.0.0" targetFramework="net40" />
   <package id="Fody" version="1.16.2.0" targetFramework="net40" />
   <package id="GitFlowVersion.Fody" version="0.1.9" targetFramework="net40" />
   <package id="Spring.Core" version="1.3.2" targetFramework="net40" />
-=======
   <package id="Common.Logging" version="2.0.0" />
-  <package id="Fody" version="1.14.0" targetFramework="net40" />
   <package id="Janitor.Fody" version="0.3.0" targetFramework="net40" />
   <package id="Spring.Core" version="1.3.2" />
->>>>>>> c662768d
 </packages>