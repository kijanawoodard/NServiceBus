--- conflicted
+++ resolved
@@ -9,15 +9,14 @@
     /// </summary>
     public class ActiveMqMessageDequeueStrategy : IDequeueMessages
     {
-<<<<<<< HEAD
         private readonly List<INotifyMessageReceived> messageReceivers = new List<INotifyMessageReceived>();
         private readonly INotifyMessageReceivedFactory notifyMessageReceivedFactory;
 
         private Address address;
         private TransactionSettings settings;
+        private Func<TransportMessage, bool> tryProcessMessage;
 
-=======
->>>>>>> 22deddde
+
         /// <summary>
         ///     Default constructor.
         /// </summary>
@@ -35,11 +34,8 @@
         /// <param name="tryProcessMessage"></param>
         public void Init(Address address, TransactionSettings transactionSettings, Func<TransportMessage, bool> tryProcessMessage)
         {
-<<<<<<< HEAD
             this.settings = transactionSettings;
-=======
-            TryProcessMessage = tryProcessMessage;
->>>>>>> 22deddde
+            this.tryProcessMessage = tryProcessMessage;
             this.address = address;
         }
 
@@ -72,22 +68,9 @@
         void CreateAndStartMessageReceiver()
         {
             INotifyMessageReceived receiver = notifyMessageReceivedFactory.CreateMessageReceiver();
-            receiver.TryProcessMessage = this.TryProcessMessage;
+            receiver.TryProcessMessage = this.tryProcessMessage;
             receiver.Start(address, this.settings);
             messageReceivers.Add(receiver);
         }
-<<<<<<< HEAD
-=======
-
-        void OnMessageReceived(object sender, TransportMessageReceivedEventArgs e)
-        {
-            TryProcessMessage(e.Message);
-        }
-
-        Func<TransportMessage, bool> TryProcessMessage;
-        readonly List<INotifyMessageReceived> messageReceivers = new List<INotifyMessageReceived>();
-        readonly INotifyMessageReceivedFactory notifyMessageReceivedFactory;
-        Address address;
->>>>>>> 22deddde
     }
 }