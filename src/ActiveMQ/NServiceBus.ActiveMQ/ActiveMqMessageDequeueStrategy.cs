﻿namespace NServiceBus.ActiveMQ
{
    using System;
    using System.Collections.Generic;
    using System.Transactions;

    using Unicast.Transport;
    using Unicast.Transport.Transactional;

    /// <summary>
    ///     ActiveMq implementation if <see cref="IDequeueMessages" />.
    /// </summary>
    public class ActiveMqMessageDequeueStrategy : IDequeueMessages
    {
        private readonly List<INotifyMessageReceived> messageReceivers = new List<INotifyMessageReceived>();
        private readonly INotifyMessageReceivedFactory notifyMessageReceivedFactory;

        private Address address;
        private TransactionSettings settings;

        /// <summary>
        ///     Default constructor.
        /// </summary>
        /// <param name="notifyMessageReceivedFactory"></param>
        public ActiveMqMessageDequeueStrategy(INotifyMessageReceivedFactory notifyMessageReceivedFactory)
        {
            this.notifyMessageReceivedFactory = notifyMessageReceivedFactory;
        }

        /// <summary>
        /// Initialises the <see cref="IDequeueMessages"/>.
        /// </summary>
        /// <param name="address">The address to listen on.</param>
        /// <param name="transactionSettings">The <see cref="TransactionSettings"/> to be used by <see cref="IDequeueMessages"/>.</param>
        public void Init(Address address, TransactionSettings transactionSettings)
        {
            this.settings = transactionSettings;
            this.address = address;
        }

        /// <summary>
        /// Starts the dequeuing of message using the specified <paramref name="maximumConcurrencyLevel"/>.
        /// </summary>
        /// <param name="maximumConcurrencyLevel">Indicates the maximum concurrency level this <see cref="IDequeueMessages"/> is able to support.</param>
        public void Start(int maximumConcurrencyLevel)
        {
            for (int i = 0; i < maximumConcurrencyLevel; i++)
            {
                CreateAndStartMessageReceiver();
            }
        }

        /// <summary>
        ///     Stops the dequeuing of messages.
        /// </summary>
        public void Stop()
        {
            foreach (INotifyMessageReceived messageReceiver in messageReceivers)
            {
                messageReceiver.Dispose();
            }

            messageReceivers.Clear();
        }

        public Func<TransportMessage, bool> TryProcessMessage { get; set; }

        private void CreateAndStartMessageReceiver()
        {
            INotifyMessageReceived receiver = notifyMessageReceivedFactory.CreateMessageReceiver();
            receiver.MessageReceived += OnMessageReceived;
            receiver.Start(address, this.settings);
            messageReceivers.Add(receiver);
        }

        private void OnMessageReceived(object sender, TransportMessageReceivedEventArgs e)
        {
<<<<<<< HEAD
            this.MessageDequeued(this, new TransportMessageAvailableEventArgs(e.Message));
=======
            TryProcessMessage(e.Message);
>>>>>>> 114d226f
        }
    }
}<|MERGE_RESOLUTION|>--- conflicted
+++ resolved
@@ -2,9 +2,6 @@
 {
     using System;
     using System.Collections.Generic;
-    using System.Transactions;
-
-    using Unicast.Transport;
     using Unicast.Transport.Transactional;
 
     /// <summary>
@@ -68,18 +65,9 @@
         private void CreateAndStartMessageReceiver()
         {
             INotifyMessageReceived receiver = notifyMessageReceivedFactory.CreateMessageReceiver();
-            receiver.MessageReceived += OnMessageReceived;
+            receiver.TryProcessMessage = this.TryProcessMessage;
             receiver.Start(address, this.settings);
             messageReceivers.Add(receiver);
         }
-
-        private void OnMessageReceived(object sender, TransportMessageReceivedEventArgs e)
-        {
-<<<<<<< HEAD
-            this.MessageDequeued(this, new TransportMessageAvailableEventArgs(e.Message));
-=======
-            TryProcessMessage(e.Message);
->>>>>>> 114d226f
-        }
     }
 }