namespace NServiceBus.ActiveMQ
{
    using System;
    using System.Collections.Generic;

    using Apache.NMS;
    using Apache.NMS.Util;

    using NServiceBus.Unicast.Transport;
    using NServiceBus.Utils;

    public class ActiveMqMessageReceiver : INotifyMessageReceived
    {
        private readonly ISubscriptionManager subscriptionManager;

        private readonly IActiveMqPurger purger;

        private readonly IDictionary<string, IMessageConsumer> topicConsumers = new Dictionary<string, IMessageConsumer>();
        private readonly ISessionFactory sessionFactory;
        private readonly IActiveMqMessageMapper activeMqMessageMapper;

        private ISession session;
        private IMessageConsumer defaultConsumer;

        public event EventHandler<TransportMessageReceivedEventArgs> MessageReceived = delegate { };

<<<<<<< HEAD
        public ActiveMqMessageReceiver(INetTxConnection connection, IActiveMqMessageMapper activeMqMessageMapper, ISubscriptionManager subscriptionManager, IActiveMqPurger purger)
=======
        public ActiveMqMessageReceiver(
            ISessionFactory sessionFactory, 
            IActiveMqMessageMapper activeMqMessageMapper, 
            ISubscriptionManager subscriptionManager, 
            IActiveMqPurger purger)
>>>>>>> 84753680
        {
            this.sessionFactory = sessionFactory;
            this.activeMqMessageMapper = activeMqMessageMapper;
            this.subscriptionManager = subscriptionManager;
            this.purger = purger;
        }

        public string ConsumerName { get; set; }

        /// <summary>
        /// Sets whether or not the transport should purge the input
        /// queue when it is started.
        /// </summary>
        public bool PurgeOnStartup { get; set; }

        public void Start(Address address)
        {
            this.session = this.sessionFactory.CreateSession();
            IDestination destination = SessionUtil.GetDestination(this.session, "queue://" + address.Queue);

            this.PurgeIfNecessary(this.session, destination);

            this.defaultConsumer = this.session.CreateConsumer(destination);
            this.defaultConsumer.Listener += this.OnMessageReceived;

            if (address == Address.Local)
            {
                this.SubscribeTopics();
            }
        }

        private void OnTopicUnsubscribed(object sender, SubscriptionEventArgs e)
        {
            IMessageConsumer consumer;
            if (this.topicConsumers.TryGetValue(e.Topic, out consumer))
            {
                consumer.Dispose();
                this.topicConsumers.Remove(e.Topic);
            }
        }

        private void OnTopicSubscribed(object sender, SubscriptionEventArgs e)
        {
            var topic = e.Topic;
            this.Subscribe(topic);
        }

        private void SubscribeTopics()
        {
            lock (this.subscriptionManager)
            {
                this.subscriptionManager.TopicSubscribed += this.OnTopicSubscribed;
                this.subscriptionManager.TopicUnsubscribed += this.OnTopicUnsubscribed;

                foreach (var topic in this.subscriptionManager.GetTopics())
                {
                    this.Subscribe(topic);
                }
            }
        }

        private void Subscribe(string topic)
        {
            var destination = SessionUtil.GetDestination(this.session, string.Format("queue://Consumer.{0}.{1}", this.ConsumerName, topic));
            this.PurgeIfNecessary(this.session, destination);

            var consumer = this.session.CreateConsumer(destination);
            consumer.Listener += this.OnMessageReceived;
            this.topicConsumers[topic] = consumer;
        }

        private void OnMessageReceived(IMessage message)
        {
            new TransactionWrapper().RunInTransaction(
                () =>
                    {
                        var transportMessage = this.activeMqMessageMapper.CreateTransportMessage(message);
                        this.MessageReceived(this, new TransportMessageReceivedEventArgs(transportMessage));
                    });
        }

        private void PurgeIfNecessary(ISession session, IDestination destination)
        {
            if (this.PurgeOnStartup)
            {
                this.purger.Purge(session, destination);
            }
        }

        private void PurgeIfNecessary(ISession session, IDestination destination)
        {
            if (this.PurgeOnStartup)
            {
                this.purger.Purge(session, destination);
            }
        }

        public void Dispose()
        {
            foreach (var messageConsumer in this.topicConsumers)
            {
                messageConsumer.Value.Close();
                messageConsumer.Value.Dispose();
            }

            this.defaultConsumer.Close();
            this.defaultConsumer.Dispose();
        }
    }
}<|MERGE_RESOLUTION|>--- conflicted
+++ resolved
@@ -24,15 +24,11 @@
 
         public event EventHandler<TransportMessageReceivedEventArgs> MessageReceived = delegate { };
 
-<<<<<<< HEAD
-        public ActiveMqMessageReceiver(INetTxConnection connection, IActiveMqMessageMapper activeMqMessageMapper, ISubscriptionManager subscriptionManager, IActiveMqPurger purger)
-=======
         public ActiveMqMessageReceiver(
             ISessionFactory sessionFactory, 
             IActiveMqMessageMapper activeMqMessageMapper, 
             ISubscriptionManager subscriptionManager, 
             IActiveMqPurger purger)
->>>>>>> 84753680
         {
             this.sessionFactory = sessionFactory;
             this.activeMqMessageMapper = activeMqMessageMapper;
@@ -122,14 +118,6 @@
             }
         }
 
-        private void PurgeIfNecessary(ISession session, IDestination destination)
-        {
-            if (this.PurgeOnStartup)
-            {
-                this.purger.Purge(session, destination);
-            }
-        }
-
         public void Dispose()
         {
             foreach (var messageConsumer in this.topicConsumers)
