--- conflicted
+++ resolved
@@ -151,13 +151,8 @@
             Console.Out.WriteLine("Executing {0} {1}", startInfo.FileName, startInfo.Arguments);
 
             var ptr = new IntPtr();
-<<<<<<< HEAD
             var fileSystemRedirectionDisabled = false;
-            
-=======
-            bool fileSystemRedirectionDisabled = false;
-
->>>>>>> 2aee7a1e
+
             if (Environment.Is64BitOperatingSystem)
             {
                 fileSystemRedirectionDisabled = Wow64DisableWow64FsRedirection(ref ptr);
