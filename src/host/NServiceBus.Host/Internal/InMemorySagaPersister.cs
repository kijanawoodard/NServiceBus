﻿using System;
using System.Linq;
using System.Collections.Generic;
using NServiceBus.Saga;

namespace NServiceBus.Host.Internal
{
    /// <summary>
    /// In memory implementation of ISagaPersister for quick development.
    /// </summary>
    public class InMemorySagaPersister : ISagaPersister
    {
        void ISagaPersister.Complete(ISagaEntity saga)
        {
            data.Remove(saga.Id);
        }

        T ISagaPersister.Get<T>(string property, object value)
        {
<<<<<<< HEAD
            foreach(var entity in data.Values.Where(x=>x.GetType() is T))
=======
            foreach(var entity in data.Values.Where(x=>x is T))
>>>>>>> 9f556f3f
            {
                var prop = entity.GetType().GetProperty(property);
                if (prop != null)
                    if (prop.GetValue(entity, null).Equals(value))
                        return (T)entity;
            }

            return default(T);
        }

        T ISagaPersister.Get<T>(Guid sagaId)
        {
            ISagaEntity result;
            data.TryGetValue(sagaId, out result);

            return (T)result;
        }

        void ISagaPersister.Save(ISagaEntity saga)
        {
            data[saga.Id] = saga;
        }

        void ISagaPersister.Update(ISagaEntity saga)
        {
            ((ISagaPersister)this).Save(saga);
        }

        private readonly IDictionary<Guid, ISagaEntity> data = new Dictionary<Guid, ISagaEntity>();
    }
}
<|MERGE_RESOLUTION|>--- conflicted
+++ resolved
@@ -1,55 +1,51 @@
-﻿using System;
-using System.Linq;
-using System.Collections.Generic;
-using NServiceBus.Saga;
-
-namespace NServiceBus.Host.Internal
-{
-    /// <summary>
-    /// In memory implementation of ISagaPersister for quick development.
-    /// </summary>
-    public class InMemorySagaPersister : ISagaPersister
-    {
-        void ISagaPersister.Complete(ISagaEntity saga)
-        {
-            data.Remove(saga.Id);
-        }
-
-        T ISagaPersister.Get<T>(string property, object value)
-        {
-<<<<<<< HEAD
-            foreach(var entity in data.Values.Where(x=>x.GetType() is T))
-=======
-            foreach(var entity in data.Values.Where(x=>x is T))
->>>>>>> 9f556f3f
-            {
-                var prop = entity.GetType().GetProperty(property);
-                if (prop != null)
-                    if (prop.GetValue(entity, null).Equals(value))
-                        return (T)entity;
-            }
-
-            return default(T);
-        }
-
-        T ISagaPersister.Get<T>(Guid sagaId)
-        {
-            ISagaEntity result;
-            data.TryGetValue(sagaId, out result);
-
-            return (T)result;
-        }
-
-        void ISagaPersister.Save(ISagaEntity saga)
-        {
-            data[saga.Id] = saga;
-        }
-
-        void ISagaPersister.Update(ISagaEntity saga)
-        {
-            ((ISagaPersister)this).Save(saga);
-        }
-
-        private readonly IDictionary<Guid, ISagaEntity> data = new Dictionary<Guid, ISagaEntity>();
-    }
-}
+﻿using System;
+using System.Linq;
+using System.Collections.Generic;
+using NServiceBus.Saga;
+
+namespace NServiceBus.Host.Internal
+{
+    /// <summary>
+    /// In memory implementation of ISagaPersister for quick development.
+    /// </summary>
+    public class InMemorySagaPersister : ISagaPersister
+    {
+        void ISagaPersister.Complete(ISagaEntity saga)
+        {
+            data.Remove(saga.Id);
+        }
+
+        T ISagaPersister.Get<T>(string property, object value)
+        {
+            foreach(var entity in data.Values.Where(x=>x is T))
+            {
+                var prop = entity.GetType().GetProperty(property);
+                if (prop != null)
+                    if (prop.GetValue(entity, null).Equals(value))
+                        return (T)entity;
+            }
+
+            return default(T);
+        }
+
+        T ISagaPersister.Get<T>(Guid sagaId)
+        {
+            ISagaEntity result;
+            data.TryGetValue(sagaId, out result);
+
+            return (T)result;
+        }
+
+        void ISagaPersister.Save(ISagaEntity saga)
+        {
+            data[saga.Id] = saga;
+        }
+
+        void ISagaPersister.Update(ISagaEntity saga)
+        {
+            ((ISagaPersister)this).Save(saga);
+        }
+
+        private readonly IDictionary<Guid, ISagaEntity> data = new Dictionary<Guid, ISagaEntity>();
+    }
+}