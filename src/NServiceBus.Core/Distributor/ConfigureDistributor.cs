<<<<<<< HEAD
=======
#pragma warning disable 1591
>>>>>>> 81022554
// ReSharper disable UnusedParameter.Global
namespace NServiceBus
{
    using System;

    [ObsoleteEx(TreatAsErrorFromVersion = "5.0", RemoveInVersion = "6.0", Message = "The NServiceBus Distributor was moved into its own assembly (NServiceBus.Distributor.MSMQ.dll), please make sure you reference the new assembly.")]
    public static class ConfigureDistributor
    {
        public static bool DistributorEnabled(this Configure config)
        {
            throw new Exception("Obsolete");
        }

        public static bool DistributorConfiguredToRunOnThisEndpoint(this Configure config)
        {
            throw new Exception("Obsolete");
        }

        public static bool WorkerRunsOnThisEndpoint(this Configure config)
        {
            throw new Exception("Obsolete");
        }

        public static Configure RunDistributor(this Configure config, bool withWorker = true)
        {
            throw new Exception("Obsolete");
        }

        public static Configure RunDistributorWithNoWorkerOnItsEndpoint(this Configure config)
        {
            throw new Exception("Obsolete");
        }

        public static Configure EnlistWithDistributor(this Configure config)
        {
            throw new Exception("Obsolete");
        }
    }
}<|MERGE_RESOLUTION|>--- conflicted
+++ resolved
@@ -1,7 +1,4 @@
-<<<<<<< HEAD
-=======
 #pragma warning disable 1591
->>>>>>> 81022554
 // ReSharper disable UnusedParameter.Global
 namespace NServiceBus
 {
