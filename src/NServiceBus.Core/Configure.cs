namespace NServiceBus
{
    using System;
    using System.Collections.Generic;
    using System.Diagnostics;
    using System.IO;
    using System.Linq;
    using System.Reflection;
    using System.Text;
    using System.Web;
    using Config;
    using Config.ConfigurationSource;
    using Config.Conventions;
    using Features;
    using Hosting.Helpers;
    using Logging;
    using ObjectBuilder;
    using ObjectBuilder.Autofac;
    using ObjectBuilder.Common;
    using Pipeline;
    using Settings;
    using Utils.Reflection;

    /// <summary>
    ///     Central configuration entry point.
    /// </summary>
    public partial class Configure
    {
        /// <summary>
        ///     Protected constructor to enable creation only via the With method.
        /// </summary>
<<<<<<< HEAD
        Configure(string endpointName, IList<Type> availableTypes, IConfigurationSource configurationSource, Conventions conventions)
        {
            this.conventions = conventions;
=======
        Configure(string endpointName, IList<Type> availableTypes, IConfigurationSource configurationSource, IContainer container)
        {
            settings = new SettingsHolder();
>>>>>>> f4bacba0
            LogManager.HasConfigBeenInitialised = true;
            
            RegisterContainerAdapter(container);

            configurer.RegisterSingleton<Configure>(this);
            configurer.RegisterSingleton<ReadOnlySettings>(Settings);
            
            Settings.SetDefault("EndpointName", endpointName);
            Settings.SetDefault("TypesToScan", availableTypes);
            Settings.SetDefault<IConfigurationSource>(configurationSource);
<<<<<<< HEAD
            Settings.SetDefault<Conventions>(conventions);
=======
            Settings.Set<PipelineModifications>(new PipelineModifications());
>>>>>>> f4bacba0
        }

        /// <summary>
        ///     Provides access to the settings holder
        /// </summary>
        public SettingsHolder Settings
        {
            get { return settings; }
        }


        /// <summary>
        ///     Gets the builder.
        /// </summary>
        public IBuilder Builder
        {
            get
            {
                if (builder == null)
                {
                    throw new InvalidOperationException("You can't access Configure.Instance.Builder before calling specifying a builder. Please add a call to Configure.DefaultBuilder() or any of the other supported builders to set one up");
                }

                return builder;
            }
        }

        /// <summary>
        ///     Gets/sets the object used to configure components.
        ///     This object should eventually reference the same container as the Builder.
        /// </summary>
        public IConfigureComponents Configurer
        {
            get
            {
                if (configurer == null)
                {
                    throw new InvalidOperationException("You can't access Configure.Instance.Configurer before calling specifying a builder. Please add a call to Configure.DefaultBuilder() or any of the other supported builders to set one up");
                }

                return configurer;
            }
        }

        public PipelineSettings Pipeline
        {
            get { return pipelineSettings ?? (pipelineSettings = new PipelineSettings(this)); }
        }

        /// <summary>
        ///     Returns types in assemblies found in the current directory.
        /// </summary>
        public IList<Type> TypesToScan
        {
            get { return Settings.GetAvailableTypes(); }
        }

        bool HasBuilder()
        {
            return builder != null && configurer != null;
        }

        void RegisterContainerAdapter(IContainer container)
        {
            if (builder != null)
            {
                throw new InvalidOperationException("Container adapter already specified");
            }

            var b = new CommonObjectBuilder { Container = container, Synchronized = settings.GetOrDefault<bool>("UseSyncronizationDomain") };

            builder = b;
            configurer = b;

            Configurer.ConfigureComponent<CommonObjectBuilder>(DependencyLifecycle.SingleInstance)
                .ConfigureProperty(c => c.Container, container);
        }


        void WireUpConfigSectionOverrides()
        {
            TypesToScan
                .Where(t => t.GetInterfaces().Any(IsGenericConfigSource))
                .ToList().ForEach(t => configurer.ConfigureComponent(t, DependencyLifecycle.InstancePerCall));
        }

        /// <summary>
        ///     Creates a new configuration object scanning assemblies in the regular runtime directory.
        /// </summary>
        public static Configure With()
        {
            return With(o => { });
        }


        public static Configure With(Action<ConfigurationBuilder> customizations)
        {
            var options = new ConfigurationBuilder();

            customizations(options);

            return With(options);
        }

        static Configure With(ConfigurationBuilder configurationBuilder)
        {
            instance = configurationBuilder.BuildConfiguration();

            EndpointHelper.StackTraceToExamine = new StackTrace();

            return instance;
        }

        /// <summary>
        ///     Provides an instance to a startable bus.
        /// </summary>
        public IStartableBus CreateBus()
        {
            Initialize();

            return Builder.Build<IStartableBus>();
        }

        /// <summary>
        ///     Finalizes the configuration by invoking all initialisers.
        /// </summary>
        internal void Initialize()
        {
            if (initialized)
            {
                return;
            }

            if (!HasBuilder())
            {
                this.DefaultBuilder();
            }

            WireUpConfigSectionOverrides();

            featureActivator = new FeatureActivator(Settings);

            Configurer.RegisterSingleton<FeatureActivator>(featureActivator);

            ForAllTypes<Feature>(t => featureActivator.Add(t.Construct<Feature>()));

            ForAllTypes<IWantToRunWhenConfigurationIsComplete>(t => Configurer.ConfigureComponent(t, DependencyLifecycle.InstancePerCall));

            ForAllTypes<IWantToRunWhenBusStartsAndStops>(t => Configurer.ConfigureComponent(t, DependencyLifecycle.InstancePerCall));

            ActivateAndInvoke<IWantToRunBeforeConfiguration>(t => t.Init(this));

            ActivateAndInvoke<INeedInitialization>(t => t.Init(this));

            ActivateAndInvoke<IWantToRunBeforeConfigurationIsFinalized>(t => t.Run(this));

            //lockdown the settings
            Settings.PreventChanges();

            ActivateAndInvoke<IFinalizeConfiguration>(t => t.FinalizeConfiguration(this));

            featureActivator.SetupFeatures(new FeatureConfigurationContext(this));
            featureActivator.RegisterStartupTasks(Configurer);

            //this needs to be before the installers since they actually call .Initialize :(
            initialized = true;

<<<<<<< HEAD
            configurer.RegisterSingleton<Configure>(this);
            configurer.RegisterSingleton<ReadOnlySettings>(Settings);
            configurer.RegisterSingleton<Conventions>(conventions);

=======
>>>>>>> f4bacba0
            Builder.BuildAll<IWantToRunWhenConfigurationIsComplete>()
                .ToList()
                .ForEach(o => o.Run(this));
        }


        /// <summary>
        ///     Applies the given action to all the scanned types that can be assigned to <typeparamref name="T" />.
        /// </summary>
        public void ForAllTypes<T>(Action<Type> action) where T : class
        {
            // ReSharper disable HeapView.SlowDelegateCreation
            TypesToScan.Where(t => typeof(T).IsAssignableFrom(t) && !(t.IsAbstract || t.IsInterface))
                // ReSharper restore HeapView.SlowDelegateCreation
                .ToList().ForEach(action);
        }


        /// <summary>
        ///     Load and return all assemblies in the given directory except the given ones to exclude.
        /// </summary>
        /// <param name="path">Path to scan</param>
        /// <param name="assembliesToSkip">The exclude must either be the full assembly name or a prefix-pattern.</param>
        public static IEnumerable<Assembly> GetAssembliesInDirectory(string path, params string[] assembliesToSkip)
        {
            var assemblyScanner = new AssemblyScanner(path);
            assemblyScanner.MustReferenceAtLeastOneAssembly.Add(typeof(IHandleMessages<>).Assembly);
            if (assembliesToSkip != null)
            {
                assemblyScanner.AssembliesToSkip = assembliesToSkip.ToList();
            }
            return assemblyScanner
                .GetScannableAssemblies()
                .Assemblies;
        }

        static IList<Type> GetAllowedTypes(params Assembly[] assemblies)
        {
            var types = new List<Type>();
            Array.ForEach(
                assemblies,
                a =>
                {
                    try
                    {
                        types.AddRange(a.GetTypes()
                            .Where(AssemblyScanner.IsAllowedType));
                    }
                    catch (ReflectionTypeLoadException e)
                    {
                        var errorMessage = AssemblyScanner.FormatReflectionTypeLoadException(a.FullName, e);
                        LogManager.GetLogger<Configure>().Warn(errorMessage);
                        //intentionally swallow exception
                    }
                });
            return types;
        }

        void ActivateAndInvoke<T>(Action<T> action, TimeSpan? thresholdForWarning = null) where T : class
        {
            if (!thresholdForWarning.HasValue)
            {
                thresholdForWarning = TimeSpan.FromSeconds(5);
            }

            var totalTime = new Stopwatch();

            totalTime.Start();

            var details = new List<Tuple<Type, TimeSpan>>();

            ForAllTypes<T>(t =>
            {
                var sw = new Stopwatch();

                sw.Start();
                var instanceToInvoke = (T)Activator.CreateInstance(t);
                action(instanceToInvoke);
                sw.Stop();

                details.Add(new Tuple<Type, TimeSpan>(t, sw.Elapsed));
            });

            totalTime.Stop();

            var message = string.Format("Invocation of {0} completed in {1:f2} s", typeof(T).FullName, totalTime.Elapsed.TotalSeconds);

            var logAsWarn = details.Any(d => d.Item2 > thresholdForWarning);

            var detailsMessage = new StringBuilder();

            detailsMessage.AppendLine(" - Details:");

            // ReSharper disable HeapView.SlowDelegateCreation
            foreach (var detail in details.OrderByDescending(d => d.Item2))
            // ReSharper restore HeapView.SlowDelegateCreation
            {
                detailsMessage.AppendLine(string.Format("{0} - {1:f4} s", detail.Item1.FullName, detail.Item2.TotalSeconds));
            }


            if (logAsWarn)
            {
                logger.Warn(message + detailsMessage);
            }
            else
            {
                logger.Info(message);
                logger.Debug(detailsMessage.ToString());
            }
        }

        static bool IsGenericConfigSource(Type t)
        {
            if (!t.IsGenericType)
            {
                return false;
            }

            var args = t.GetGenericArguments();
            if (args.Length != 1)
            {
                return false;
            }

            return typeof(IProvideConfiguration<>).MakeGenericType(args).IsAssignableFrom(t);
        }

        static ILog logger = LogManager.GetLogger<Configure>();
<<<<<<< HEAD
        static bool initialized;
        readonly Conventions conventions;
=======
        bool initialized;
>>>>>>> f4bacba0
        IBuilder builder;
        IConfigureComponents configurer;
        FeatureActivator featureActivator;
        PipelineSettings pipelineSettings;
<<<<<<< HEAD
=======
        SettingsHolder settings;
>>>>>>> f4bacba0

        public class ConfigurationBuilder
        {
            internal ConfigurationBuilder()
            {
                configurationSourceToUse = new DefaultConfigurationSource();
            }

            /// <summary>
            ///     Specifies the range of types that NServiceBus scans for handlers etc.
            /// </summary>
            public ConfigurationBuilder TypesToScan(IEnumerable<Type> typesToScan)
            {
                scannedTypes = typesToScan.ToList();
                return this;
            }

            /// <summary>
            ///     The assemblies to include when scanning for types.
            /// </summary>
            public ConfigurationBuilder AssembliesToScan(IEnumerable<Assembly> assemblies)
            {
                AssembliesToScan(assemblies.ToArray());
                return this;
            }

            /// <summary>
            ///     The assemblies to include when scanning for types.
            /// </summary>
            public ConfigurationBuilder AssembliesToScan(params Assembly[] assemblies)
            {
                scannedTypes = GetAllowedTypes(assemblies);
                return this;
            }


            /// <summary>
            ///     Specifies the directory where NServiceBus scans for types.
            /// </summary>
            public ConfigurationBuilder ScanAssembliesInDirectory(string probeDirectory)
            {
                directory = probeDirectory;
                AssembliesToScan(GetAssembliesInDirectory(probeDirectory));
                return this;
            }


            /// <summary>
            ///     Overrides the default configuration source.
            /// </summary>
            public ConfigurationBuilder CustomConfigurationSource(IConfigurationSource configurationSource)
            {
                configurationSourceToUse = configurationSource;
                return this;
            }


            /// <summary>
            ///     Defines the name to use for this endpoint.
            /// </summary>
            public ConfigurationBuilder EndpointName(string name)
            {
                EndpointName(() => name);
                return this;
            }

            /// <summary>
            ///     Defines the name to use for this endpoint.
            /// </summary>
            public ConfigurationBuilder EndpointName(Func<string> nameFunc)
            {
                getEndpointNameAction = nameFunc;
                return this;
            }


            /// <summary>
            /// Defines a custom builder to use
            /// </summary>
            /// <typeparam name="T">The builder type</typeparam>
            /// <returns></returns>
            public ConfigurationBuilder UseContainer<T>() where T : IContainer
            {
                return UseContainer(typeof(T));
            }



            /// <summary>
            /// Defines a custom builder to use
            /// </summary>
            /// <param name="builderType">The type of the builder</param>
            /// <returns></returns>
            public ConfigurationBuilder UseContainer(Type builderType)
            {
                UseContainer(builderType.Construct<IContainer>());

                return this;
            }

            /// <summary>
            /// Uses an already active instance of a builder
            /// </summary>
            /// <param name="builder">The instance to use</param>
            /// <returns></returns>
            public ConfigurationBuilder UseContainer(IContainer builder)
            {
                customBuilder = builder;

                return this;
            }
            /// <summary>
            ///     Defines the conventions to use for this endpoint.
            /// </summary>
            public ConfigurationBuilder Conventions(Action<ConventionsBuilder> conventions)
            {
                conventions(conventionsBuilder);

                return this;
            }

            /// <summary>
            ///     Creates the configuration object.
            /// </summary>
            internal Configure BuildConfiguration()
            {
                endpointName = getEndpointNameAction();

                if (scannedTypes == null)
                {
                    var directoryToScan = AppDomain.CurrentDomain.BaseDirectory;
                    if (HttpRuntime.AppDomainAppId != null)
                    {
                        directoryToScan = HttpRuntime.BinDirectory;
                    }

                    ScanAssembliesInDirectory(directoryToScan);
                }

                scannedTypes = scannedTypes.Union(GetAllowedTypes(Assembly.GetExecutingAssembly())).ToList();

                if (HttpRuntime.AppDomainAppId == null)
                {
                    var baseDirectory = directory ?? AppDomain.CurrentDomain.BaseDirectory;
                    var hostPath = Path.Combine(baseDirectory, "NServiceBus.Host.exe");
                    if (File.Exists(hostPath))
                    {
                        scannedTypes = scannedTypes.Union(GetAllowedTypes(Assembly.LoadFrom(hostPath))).ToList();
                    }
                }
<<<<<<< HEAD
                return new Configure(endpointName, scannedTypes, configurationSourceToUse, conventionsBuilder.BuildConventions());
            }

=======
                var builder = customBuilder ?? new AutofacObjectBuilder();


                return new Configure(endpointName, scannedTypes, configurationSourceToUse, builder);
            }

            IContainer customBuilder;
>>>>>>> f4bacba0
            IConfigurationSource configurationSourceToUse;
            ConventionsBuilder conventionsBuilder = new ConventionsBuilder();
            string directory;
            string endpointName;
            Func<string> getEndpointNameAction = () => EndpointHelper.GetDefaultEndpointName();
            IList<Type> scannedTypes;
        }

        /// <summary>
        /// Conventions builder class.
        /// </summary>
        public class ConventionsBuilder
        {
            /// <summary>
            ///     Sets the function to be used to evaluate whether a type is a message.
            /// </summary>
            public ConventionsBuilder DefiningMessagesAs(Func<Type, bool> definesMessageType)
            {
                this.definesMessageType = definesMessageType;
                return this;
            }

            /// <summary>
            ///     Sets the function to be used to evaluate whether a type is a commands.
            /// </summary>
            public ConventionsBuilder DefiningCommandsAs(Func<Type, bool> definesCommandType)
            {
                this.definesCommandType = definesCommandType;
                return this;
            }

            /// <summary>
            ///     Sets the function to be used to evaluate whether a type is a event.
            /// </summary>
            public ConventionsBuilder DefiningEventsAs(Func<Type, bool> definesEventType)
            {
                this.definesEventType = definesEventType;
                return this;
            }

            /// <summary>
            ///     Sets the function to be used to evaluate whether a property should be encrypted or not.
            /// </summary>
            public ConventionsBuilder DefiningEncryptedPropertiesAs(Func<PropertyInfo, bool> definesEncryptedProperty)
            {
                this.definesEncryptedProperty = definesEncryptedProperty;
                return this;
            }

            /// <summary>
            ///     Sets the function to be used to evaluate whether a property should be sent via the DataBus or not.
            /// </summary>
            public ConventionsBuilder DefiningDataBusPropertiesAs(Func<PropertyInfo, bool> definesDataBusProperty)
            {
                this.definesDataBusProperty = definesDataBusProperty;
                return this;
            }

            /// <summary>
            ///     Sets the function to be used to evaluate whether a message has a time to be received.
            /// </summary>
            public ConventionsBuilder DefiningTimeToBeReceivedAs(Func<Type, TimeSpan> retrieveTimeToBeReceived)
            {
                this.retrieveTimeToBeReceived = retrieveTimeToBeReceived;
                return this;
            }

            /// <summary>
            ///     Sets the function to be used to evaluate whether a type is an express message or not.
            /// </summary>
            public ConventionsBuilder DefiningExpressMessagesAs(Func<Type, bool> definesExpressMessageType)
            {
                this.definesExpressMessageType = definesExpressMessageType;
                return this;
            }

            internal Conventions BuildConventions()
            {
                var conventions = new Conventions();

                if (definesCommandType != null)
                {
                    conventions.IsCommandTypeAction = definesCommandType;
                }
                if (definesDataBusProperty != null)
                {
                    conventions.IsDataBusPropertyAction = definesDataBusProperty;
                }
                if (definesEncryptedProperty != null)
                {
                    conventions.IsEncryptedPropertyAction = definesEncryptedProperty;
                }
                if (definesEventType != null)
                {
                    conventions.IsEventTypeAction = definesEventType;
                }
                if (definesExpressMessageType != null)
                {
                    conventions.IsExpressMessageAction = definesExpressMessageType;
                }
                if (definesMessageType != null)
                {
                    conventions.IsMessageTypeAction = definesMessageType;
                }
                if (retrieveTimeToBeReceived != null)
                {
                    conventions.TimeToBeReceivedAction = retrieveTimeToBeReceived;
                }

                return conventions;
            }

            Func<Type, bool> definesCommandType;
            Func<PropertyInfo, bool> definesDataBusProperty;
            Func<PropertyInfo, bool> definesEncryptedProperty;
            Func<Type, bool> definesEventType;
            Func<Type, bool> definesExpressMessageType;
            Func<Type, bool> definesMessageType;
            Func<Type, TimeSpan> retrieveTimeToBeReceived;
        }
    }
}<|MERGE_RESOLUTION|>--- conflicted
+++ resolved
@@ -29,30 +29,22 @@
         /// <summary>
         ///     Protected constructor to enable creation only via the With method.
         /// </summary>
-<<<<<<< HEAD
-        Configure(string endpointName, IList<Type> availableTypes, IConfigurationSource configurationSource, Conventions conventions)
-        {
-            this.conventions = conventions;
-=======
-        Configure(string endpointName, IList<Type> availableTypes, IConfigurationSource configurationSource, IContainer container)
+        Configure(string endpointName, IList<Type> availableTypes, IConfigurationSource configurationSource, IContainer container, Conventions conventions)
         {
             settings = new SettingsHolder();
->>>>>>> f4bacba0
             LogManager.HasConfigBeenInitialised = true;
             
             RegisterContainerAdapter(container);
 
             configurer.RegisterSingleton<Configure>(this);
             configurer.RegisterSingleton<ReadOnlySettings>(Settings);
-            
+            configurer.RegisterSingleton<Conventions>(conventions);
+
             Settings.SetDefault("EndpointName", endpointName);
             Settings.SetDefault("TypesToScan", availableTypes);
             Settings.SetDefault<IConfigurationSource>(configurationSource);
-<<<<<<< HEAD
             Settings.SetDefault<Conventions>(conventions);
-=======
             Settings.Set<PipelineModifications>(new PipelineModifications());
->>>>>>> f4bacba0
         }
 
         /// <summary>
@@ -220,13 +212,6 @@
             //this needs to be before the installers since they actually call .Initialize :(
             initialized = true;
 
-<<<<<<< HEAD
-            configurer.RegisterSingleton<Configure>(this);
-            configurer.RegisterSingleton<ReadOnlySettings>(Settings);
-            configurer.RegisterSingleton<Conventions>(conventions);
-
-=======
->>>>>>> f4bacba0
             Builder.BuildAll<IWantToRunWhenConfigurationIsComplete>()
                 .ToList()
                 .ForEach(o => o.Run(this));
@@ -356,21 +341,12 @@
         }
 
         static ILog logger = LogManager.GetLogger<Configure>();
-<<<<<<< HEAD
-        static bool initialized;
-        readonly Conventions conventions;
-=======
         bool initialized;
->>>>>>> f4bacba0
         IBuilder builder;
         IConfigureComponents configurer;
         FeatureActivator featureActivator;
         PipelineSettings pipelineSettings;
-<<<<<<< HEAD
-=======
         SettingsHolder settings;
->>>>>>> f4bacba0
-
         public class ConfigurationBuilder
         {
             internal ConfigurationBuilder()
@@ -445,6 +421,15 @@
                 return this;
             }
 
+            /// <summary>
+            ///     Defines the conventions to use for this endpoint.
+            /// </summary>
+            public ConfigurationBuilder Conventions(Action<ConventionsBuilder> conventions)
+            {
+                conventions(conventionsBuilder);
+
+                return this;
+            }
 
             /// <summary>
             /// Defines a custom builder to use
@@ -482,17 +467,7 @@
                 return this;
             }
             /// <summary>
-            ///     Defines the conventions to use for this endpoint.
-            /// </summary>
-            public ConfigurationBuilder Conventions(Action<ConventionsBuilder> conventions)
-            {
-                conventions(conventionsBuilder);
-
-                return this;
-            }
-
-            /// <summary>
-            ///     Creates the configuration object.
+            ///     Creates the configuration object
             /// </summary>
             internal Configure BuildConfiguration()
             {
@@ -520,19 +495,14 @@
                         scannedTypes = scannedTypes.Union(GetAllowedTypes(Assembly.LoadFrom(hostPath))).ToList();
                     }
                 }
-<<<<<<< HEAD
-                return new Configure(endpointName, scannedTypes, configurationSourceToUse, conventionsBuilder.BuildConventions());
-            }
-
-=======
                 var builder = customBuilder ?? new AutofacObjectBuilder();
 
 
-                return new Configure(endpointName, scannedTypes, configurationSourceToUse, builder);
-            }
+                return new Configure(endpointName, scannedTypes, configurationSourceToUse, builder, conventionsBuilder.BuildConventions());
+            }
+
 
             IContainer customBuilder;
->>>>>>> f4bacba0
             IConfigurationSource configurationSourceToUse;
             ConventionsBuilder conventionsBuilder = new ConventionsBuilder();
             string directory;
