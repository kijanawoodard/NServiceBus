namespace NServiceBus.Unicast
{
    using System;
    using System.Collections.Concurrent;
    using System.Collections.Generic;
    using System.Configuration;
    using System.IO;
    using System.Linq;
    using System.Runtime.Serialization;
    using System.Security.Principal;
    using System.Text;
    using System.Threading.Tasks;
    using Audit;
    using Licensing;
    using Logging;
    using MessageInterfaces;
    using MessageMutator;
    using Messages;
    using ObjectBuilder;
    using Pipeline;
    using Pipeline.Behaviors;
    using Queuing;
    using Routing;
    using Satellites;
    using Serialization;
    using Subscriptions;
    using Subscriptions.MessageDrivenSubscriptions.SubcriberSideFiltering;
    using Support;
    using Transport;
    using Transports;

    /// <summary>
    /// A unicast implementation of <see cref="IBus"/> for NServiceBus.
    /// </summary>
    public class UnicastBus : IUnicastBus, IInMemoryOperations
    {
        /// <summary>
        /// Default constructor.
        /// </summary>
        public UnicastBus()
        {
            _handleCurrentMessageLaterWasCalled = false;
            _messageBeingHandled = null;
        }

        /// <summary>
        /// Should be used by programmer, not administrator.
        /// Disables the handling of incoming messages.
        /// </summary>
        public virtual bool DisableMessageHandling
        {
            set { disableMessageHandling = value; }
        }
        private bool disableMessageHandling;


        /// <summary>
        /// Should be used by programmer, not administrator.
        /// Sets an <see cref="ITransport"/> implementation to use as the
        /// listening endpoint for the bus.
        /// </summary>
        public virtual ITransport Transport
        {
            set
            {
                transport = value;

                transport.StartedMessageProcessing += TransportStartedMessageProcessing;
                transport.TransportMessageReceived += TransportMessageReceived;
                transport.FinishedMessageProcessing += TransportFinishedMessageProcessing;
                transport.FailedMessageProcessing += TransportFailedMessageProcessing;
            }
            get { return transport; }
        }

        /// <summary>
        /// Message queue used to send messages.
        /// </summary>
        public ISendMessages MessageSender { get; set; }

        /// <summary>
        /// Information regarding the current master node
        /// </summary>
        public Address MasterNodeAddress { get; set; }

        /// <summary>
        /// A delegate for a method that will handle the <see cref="MessageReceived"/>
        /// event.
        /// </summary>
        /// <param name="message">The message received.</param>
        public delegate void MessageReceivedDelegate(TransportMessage message);

        /// <summary>
        /// Event raised when a message is received.
        /// </summary>
        public event MessageReceivedDelegate MessageReceived;

        /// <summary>
        /// Event raised when messages are sent.
        /// </summary>
        public event EventHandler<MessagesEventArgs> MessagesSent;

        /// <summary>
        /// Clear Timeouts For the saga
        /// </summary>
        /// <param name="sagaId">Id of the Saga for clearing the timeouts</param>
        [ObsoleteEx(RemoveInVersion = "5.0", TreatAsErrorFromVersion = "4.0", Replacement = "IDeferMessages.ClearDeferredMessages")]
        public void ClearTimeoutsFor(Guid sagaId)
        {
            if (sagaId == Guid.Empty)
            {
                throw new ArgumentException("Invalid saga id.", "sagaId");
            }

            MessageDeferrer.ClearDeferredMessages(Headers.SagaId, sagaId.ToString());
        }


        /// <summary>
        /// Should be used by the programmer, not the administrator.
        /// Gets and sets an <see cref="IMessageSerializer"/> implementation to
        /// be used for subscription storage for the bus.
        /// </summary>
        public virtual IMessageSerializer MessageSerializer { get; set; }


        /// <summary>
        /// The registry of all known messages for this endpoint
        /// </summary>
        public MessageMetadataRegistry MessageMetadataRegistry { get; set; }


        /// <summary>
        /// A way to request the transport to defer the processing of a message
        /// </summary>
        public IDeferMessages MessageDeferrer { get; set; }

        /// <summary>
        /// Should be used by programmer, not administrator.
        /// Sets <see cref="IBuilder"/> implementation that will be used to 
        /// dynamically instantiate and execute message handlers.
        /// </summary>
        public IBuilder Builder { get; set; }


        /// <summary>
        /// Gets/sets the message mapper.
        /// </summary>
        public virtual IMessageMapper MessageMapper
        {
            get { return messageMapper; }
            set
            {
                messageMapper = value;

                ExtensionMethods.MessageCreator = value;
                ExtensionMethods.Bus = this;
            }
        }

        /// <summary>
        /// Should be used by programmer, not administrator.
        /// Sets whether or not the return address of a received message 
        /// should be propagated when the message is forwarded. This field is
        /// used primarily for the Distributor.
        /// </summary>
        public bool PropagateReturnAddressOnSend { get; set; }


        /// <summary>
        /// Should be used by administrator, not programmer.
        /// Sets the address to which all messages received on this bus will be 
        /// forwarded to (not including subscription messages). 
        /// This is primarily useful for smart client scenarios 
        /// where both client and server software are installed on the mobile
        /// device. The server software will have this field set to the address
        /// of the real server.
        /// </summary>
        public Address ForwardReceivedMessagesTo { get; set; }

        /// <summary>
        /// The TTR to set on forwarded messages. 
        /// </summary>
        public TimeSpan TimeToBeReceivedOnForwardedMessages { get; set; }


        public MessageAuditer MessageAuditer { get; set; }

        /// <summary>
        /// The router for this <see cref="UnicastBus"/>
        /// </summary>
        public IRouteMessages MessageRouter { get; set; }


        /// <summary>
        /// The handler registry for this <see cref="UnicastBus"/>
        /// </summary>
        public IMessageHandlerRegistry HandlerRegistry { get; set; }

        /// <summary>
        /// Event raised when no subscribers found for the published message.
        /// </summary>
        public event EventHandler<MessageEventArgs> NoSubscribersForMessage;

        /// <summary>
        /// Event raised when client subscribed to a message type.
        /// </summary>
        public event EventHandler<SubscriptionEventArgs> ClientSubscribed;


        /// <summary>
        /// Handles the filtering of messages on the subscriber side
        /// </summary>
        public SubscriptionPredicatesEvaluator SubscriptionPredicatesEvaluator { get; set; }

        /// <summary>
        /// The registered subscription manager for this bus instance
        /// </summary>
        public IManageSubscriptions SubscriptionManager { get; set; }

        /// <summary>
        /// Publishes the given messages
        /// </summary>
        public IPublishMessages MessagePublisher { get; set; }

        /// <summary>
        /// Creates an instance of the specified type.
        /// Used primarily for instantiating interface-based messages.
        /// </summary>
        /// <typeparam name="T">The type to instantiate.</typeparam>
        /// <returns>An instance of the specified type.</returns>
        [ObsoleteEx(
            Message = "No longer required since the IBus batch operations have been trimmed",
            TreatAsErrorFromVersion = "4.3",
            RemoveInVersion = "5.0")]
        public T CreateInstance<T>()
        {
            return messageMapper.CreateInstance<T>();
        }

        /// <summary>
        /// Creates an instance of the specified type.
        /// Used primarily for instantiating interface-based messages.
        /// </summary>
        /// <typeparam name="T">The type to instantiate.</typeparam>
        /// <param name="action">An action to perform on the result</param>
        [ObsoleteEx(
            Message = "No longer required since the IBus batch operations have been trimmed",
            TreatAsErrorFromVersion = "4.3",
            RemoveInVersion = "5.0")]
        public T CreateInstance<T>(Action<T> action)
        {
            return messageMapper.CreateInstance(action);
        }

        /// <summary>
        /// Creates an instance of the specified type.
        /// Used primarily for instantiating interface-based messages.
        /// </summary>
        /// <param name="messageType">The type to instantiate.</param>
        /// <returns>An instance of the specified type.</returns>
        [ObsoleteEx(
            Message = "No longer required since the IBus batch operations have been trimmed",
            TreatAsErrorFromVersion = "4.3",
            RemoveInVersion = "5.0")]
        public object CreateInstance(Type messageType)
        {
            return messageMapper.CreateInstance(messageType);
        }

        /// <summary>
        /// Creates an instance of the requested message type (T), 
        /// performing the given action on the created message,
        /// and then publishing it.
        /// </summary>
        public void Publish<T>(Action<T> messageConstructor)
        {
            Publish(CreateInstance(messageConstructor));
        }

        /// <summary>
        /// Publishes the message to all subscribers of the message type.
        /// </summary>
        public virtual void Publish<T>(T message)
        {
            Publish(new[] { message });
        }

        /// <summary>
        /// Publishes the message to all subscribers of the message type.
        /// </summary>
        public virtual void Publish<T>()
        {
            Publish(new object[] { });
        }

        /// <summary>
        /// Publishes the messages to all subscribers of the first message's type.
        /// </summary>
        public virtual void Publish<T>(params T[] messages)
        {

            if (messages == null || messages.Length == 0) // Bus.Publish<IFoo>();
            {
                Publish(CreateInstance<T>(m => { }));
                return;
            }

            MessagingBestPractices.AssertIsValidForPubSub(messages[0].GetType());

            var fullTypes = GetFullTypes(messages as object[]);
            var eventMessage = new TransportMessage { MessageIntent = MessageIntentEnum.Publish };

            MapTransportMessageFor(messages as object[], eventMessage);

            if (MessagePublisher == null)
                throw new InvalidOperationException("No message publisher has been registered. If you're using a transport without native support for pub/sub please enable the message driven publishing feature by calling: Feature.Enable<MessageDrivenPublisher>() in your configuration");

            var subscribersExisted = MessagePublisher.Publish(eventMessage, fullTypes);

            if (!subscribersExisted && NoSubscribersForMessage != null)
            {
                NoSubscribersForMessage(this, new MessageEventArgs(messages[0]));
            }
        }

        /// <summary>
        /// Subscribes to the given type - T.
        /// </summary>
        public void Subscribe<T>()
        {
            Subscribe(typeof(T));
        }

        /// <summary>
        /// Subscribes to receive published messages of the specified type.
        /// </summary>
        /// <param name="messageType">The type of message to subscribe to.</param>
        public virtual void Subscribe(Type messageType)
        {
            Subscribe(messageType, null);
        }

        /// <summary>
        /// Subscribes to the given type T, registering a condition that all received
        /// messages of that type should comply with, otherwise discarding them.
        /// </summary>
        public void Subscribe<T>(Predicate<T> condition)
        {
            var p = new Predicate<object>(m =>
            {
                if (m is T)
                    return condition((T)m);

                return true;
            }
            );

            Subscribe(typeof(T), p);
        }

        /// <summary>
        /// Subscribes to receive published messages of the specified type if
        /// they meet the provided condition.
        /// </summary>
        /// <param name="messageType">The type of message to subscribe to.</param>
        /// <param name="condition">The condition under which to receive the message.</param>
        public virtual void Subscribe(Type messageType, Predicate<object> condition)
        {
            MessagingBestPractices.AssertIsValidForPubSub(messageType);

            if (Configure.SendOnlyMode)
                throw new InvalidOperationException("It's not allowed for a send only endpoint to be a subscriber");

            AssertHasLocalAddress();

            var destination = GetAddressForMessageType(messageType);
            if (Address.Self == destination)
                throw new InvalidOperationException(string.Format("Message {0} is owned by the same endpoint that you're trying to subscribe", messageType));


            if (SubscriptionManager == null)
                throw new InvalidOperationException("No subscription manager is available");

            SubscriptionManager.Subscribe(messageType, destination);

            if (SubscriptionPredicatesEvaluator != null)
                SubscriptionPredicatesEvaluator.AddConditionForSubscriptionToMessageType(messageType, condition);
        }

        /// <summary>
        /// Unsubscribes from the given type of message - T.
        /// </summary>
        public void Unsubscribe<T>()
        {
            Unsubscribe(typeof(T));
        }

        /// <summary>
        /// Unsubscribes from receiving published messages of the specified type.
        /// </summary>
        public virtual void Unsubscribe(Type messageType)
        {
            MessagingBestPractices.AssertIsValidForPubSub(messageType);

            if (Configure.SendOnlyMode)
                throw new InvalidOperationException("It's not allowed for a send only endpoint to unsubscribe");

            AssertHasLocalAddress();

            var destination = GetAddressForMessageType(messageType);

            if (SubscriptionManager == null)
                throw new InvalidOperationException("No subscription manager is available");

            SubscriptionManager.Unsubscribe(messageType, destination);
        }


        public void Reply(params object[] messages)
        {
            MessagingBestPractices.AssertIsValidForReply(messages.ToList());
            if (_messageBeingHandled.ReplyToAddress == null)
                throw new InvalidOperationException("Reply was called with null reply-to-address field. It can happen if you are using a SendOnly client. See http://particular.net/articles/one-way-send-only-endpoints");
            SendMessage(_messageBeingHandled.ReplyToAddress, _messageBeingHandled.CorrelationId ?? _messageBeingHandled.Id, MessageIntentEnum.Reply, messages);
        }

        public void Reply(object message)
        {
            Reply(new[] { message });
        }

        public void Reply<T>(Action<T> messageConstructor)
        {
            Reply(CreateInstance(messageConstructor));
        }

        public void Return<T>(T errorCode)
        {
            if (_messageBeingHandled.ReplyToAddress == null)
                throw new InvalidOperationException("Return was called with null reply-to-address field. It can happen if you are using a SendOnly client. See http://particular.net/articles/one-way-send-only-endpoints");

            var returnMessage = ControlMessage.Create(Address.Local);

            returnMessage.MessageIntent = MessageIntentEnum.Reply;

            returnMessage.Headers[Headers.ReturnMessageErrorCodeHeader] = errorCode.GetHashCode().ToString();
            returnMessage.CorrelationId = _messageBeingHandled.CorrelationId ?? _messageBeingHandled.Id;

            InvokeOutgoingTransportMessagesMutators(new object[] { }, returnMessage);
            MessageSender.Send(returnMessage, _messageBeingHandled.ReplyToAddress);
        }

        public void HandleCurrentMessageLater()
        {
            if (_handleCurrentMessageLaterWasCalled)
            {
                return;
            }

            //if we're a worker, send to the distributor data bus
            if (Configure.Instance.WorkerRunsOnThisEndpoint())
            {
                MessageSender.Send(_messageBeingHandled, MasterNodeAddress);
            }
            else
            {
                MessageSender.Send(_messageBeingHandled, Address.Local);
            }

            _handleCurrentMessageLaterWasCalled = true;
        }

        public void ForwardCurrentMessageTo(string destination)
        {
            MessageSender.Send(_messageBeingHandled, Address.Parse(destination));
        }

        public ICallback SendLocal<T>(Action<T> messageConstructor)
        {
            return SendLocal(CreateInstance(messageConstructor));
        }

        public ICallback SendLocal(object message)
        {
            return SendLocal(new[] { message });
        }

        public ICallback SendLocal(params object[] messages)
        {
            //if we're a worker, send to the distributor data bus
            if (Configure.Instance.WorkerRunsOnThisEndpoint())
            {
                return Send(MasterNodeAddress, messages);
            }

            return Send(Address.Local, messages);
        }

        public ICallback Send<T>(Action<T> messageConstructor)
        {
            return Send(CreateInstance(messageConstructor));
        }

        public ICallback Send(object message)
        {
            return Send(new[] { message });
        }

        public ICallback Send(params object[] messages)
        {
            var destination = GetAddressForMessages(messages);

            return SendMessage(destination, null, MessageIntentEnum.Send, messages);
        }

        public ICallback Send<T>(string destination, Action<T> messageConstructor)
        {
            return SendMessage(destination, null, MessageIntentEnum.Send, CreateInstance(messageConstructor));
        }

        public ICallback Send<T>(Address address, Action<T> messageConstructor)
        {
            return SendMessage(address, null, MessageIntentEnum.Send, CreateInstance(messageConstructor));
        }

        public ICallback Send(string destination, object message)
        {
            return SendMessage(destination, null, MessageIntentEnum.Send, new[] { message });
        }

        public ICallback Send(string destination, params object[] messages)
        {
            return SendMessage(destination, null, MessageIntentEnum.Send, messages);
        }

        public ICallback Send(Address address, params object[] messages)
        {
            return SendMessage(address, null, MessageIntentEnum.Send, messages);
        }

        public ICallback Send(Address address, object message)
        {
            return SendMessage(address, null, MessageIntentEnum.Send, new[] { message });
        }

        public ICallback Send<T>(string destination, string correlationId, Action<T> messageConstructor)
        {
            return SendMessage(destination, correlationId, MessageIntentEnum.Send, CreateInstance(messageConstructor));
        }

        public ICallback Send<T>(Address address, string correlationId, Action<T> messageConstructor)
        {
            return SendMessage(address, correlationId, MessageIntentEnum.Send, CreateInstance(messageConstructor));
        }

        public ICallback Send(string destination, string correlationId, object message)
        {
            return Send(destination, correlationId, new[] { message });
        }

        public ICallback Send(string destination, string correlationId, params object[] messages)
        {
            return SendMessage(destination, correlationId, MessageIntentEnum.Send, messages);
        }

        public ICallback Send(Address address, string correlationId, params object[] messages)
        {
            return SendMessage(address, correlationId, MessageIntentEnum.Send, messages);
        }

        public ICallback Send(Address address, string correlationId, object message)
        {
            return SendMessage(address, correlationId, MessageIntentEnum.Send, new[] { message });
        }

        public ICallback SendToSites(IEnumerable<string> siteKeys, object message)
        {
            return SendToSites(siteKeys, new[] { message });
        }

        public ICallback SendToSites(IEnumerable<string> siteKeys, params object[] messages)
        {
            if (messages == null || messages.Length == 0)
                throw new InvalidOperationException("Cannot send an empty set of messages.");

            Headers.SetMessageHeader(messages[0], Headers.DestinationSites, string.Join(",", siteKeys.ToArray()));

            return SendMessage(MasterNodeAddress.SubScope("gateway"), null, MessageIntentEnum.Send, messages);
        }

        public ICallback Defer(TimeSpan delay, params object[] messages)
        {
            return Defer(DateTime.UtcNow + delay, messages);
        }

        public ICallback Defer(TimeSpan delay, object message)
        {
            return Defer(DateTime.UtcNow + delay, message);
        }

        public ICallback Defer(DateTime processAt, object message)
        {
            return Defer(processAt, new[] { message });
        }

        public ICallback Defer(DateTime processAt, params object[] messages)
        {
            if (messages == null || messages.Length == 0)
            {
                throw new InvalidOperationException("Cannot Defer an empty set of messages.");
            }
            if (processAt.ToUniversalTime() <= DateTime.UtcNow)
            {
                return SendLocal(messages);
            }

            var toSend = new TransportMessage();

            MapTransportMessageFor(messages, toSend);

            toSend.Headers[Headers.IsDeferredMessage] = Boolean.TrueString;

            MessageDeferrer.Defer(toSend, processAt, Address.Local);

            return SetupCallback(toSend.Id);
        }

        private ICallback SendMessage(string destination, string correlationId, MessageIntentEnum messageIntent, params object[] messages)
        {
            if (messages == null || messages.Length == 0)
                throw new InvalidOperationException("Cannot send an empty set of messages.");

            if (destination == null)
                throw new InvalidOperationException(
                    string.Format("No destination specified for message {0}. Message cannot be sent. Check the UnicastBusConfig section in your config file and ensure that a MessageEndpointMapping exists for the message type.", messages[0].GetType().FullName));

            return SendMessage(Address.Parse(destination), correlationId, messageIntent, messages);
        }

        private ICallback SendMessage(Address address, string correlationId, MessageIntentEnum messageIntent, params object[] messages)
        {
            // loop only happens once
            foreach (var id in SendMessage(new List<Address> { address }, correlationId, messageIntent, messages))
            {
                return SetupCallback(id);
            }

            return null;
        }

        ICallback SetupCallback(string transportMessageId)
        {
            var result = new Callback(transportMessageId);
            result.Registered += delegate(object sender, BusAsyncResultEventArgs args)
                {
                    //TODO: what should we do if the key already exists?
                    messageIdToAsyncResultLookup[args.MessageId] = args.Result;
                };

            return result;
        }

        IEnumerable<string> SendMessage(List<Address> addresses, string correlationId, MessageIntentEnum messageIntent, params object[] messages)
        {
            if (messages.Length == 0)
            {
                return Enumerable.Empty<string>();
            }

            messages.ToList()
                        .ForEach(message => MessagingBestPractices.AssertIsValidForSend(message.GetType(), messageIntent));

            if (messages.Length > 1)
            {
                // Users can't send more than one message with a DataBusProperty in the same TransportMessage, Yes this is a limitation for now!
                var numberOfMessagesWithDataBusProperties = 0;
                foreach (var message in messages)
                {
                    var hasAtLeastOneDataBusProperty = message.GetType().GetProperties().Any(MessageConventionExtensions.IsDataBusProperty);

                    if (hasAtLeastOneDataBusProperty)
                    {
                        numberOfMessagesWithDataBusProperties++;
                    }
                }

                if (numberOfMessagesWithDataBusProperties > 1)
                {
                    throw new InvalidOperationException("This version of NServiceBus only supports sending up to one message with DataBusProperties per Send().");
                }
            }

            addresses
                .ForEach(address =>
                             {
                                 if (address == Address.Undefined)
                                     throw new InvalidOperationException("No destination specified for message(s): " +
                                                                         string.Join(";", messages.Select(m => m.GetType())));
                             });



            var result = new List<string>();

            var toSend = new TransportMessage { MessageIntent = messageIntent };

            if (!string.IsNullOrEmpty(correlationId))
            {
                toSend.CorrelationId = correlationId;
            }

            MapTransportMessageFor(messages, toSend);

            foreach (var destination in addresses)
            {
                try
                {
                    MessageSender.Send(toSend, destination);
                }
                catch (QueueNotFoundException ex)
                {
                    throw new ConfigurationErrorsException("The destination queue '" + destination +
                                                         "' could not be found. You may have misconfigured the destination for this kind of message (" +
                                                        messages[0].GetType().FullName +
                                                         ") in the MessageEndpointMappings of the UnicastBusConfig section in your configuration file. " +
                                                         "It may also be the case that the given queue just hasn't been created yet, or has been deleted."
                                                        , ex);
                }

                if (Log.IsDebugEnabled)
                    Log.Debug(string.Format("Sending message {0} with ID {1} to destination {2}.\n" +
                                            "ToString() of the message yields: {3}\n" +
                                            "Message headers:\n{4}",
                                            messages[0].GetType().AssemblyQualifiedName,
                                            toSend.Id,
                                            destination,
                                            messages[0],
                                            string.Join(", ", toSend.Headers.Select(h => h.Key + ":" + h.Value).ToArray())
                        ));

                result.Add(toSend.Id);
            }

            if (MessagesSent != null)
                MessagesSent(this, new MessagesEventArgs(messages));

            return result;
        }

        List<Type> GetFullTypes(IEnumerable<object> messages)
        {
            var types = new List<Type>();

            foreach (var m in messages)
            {
                var messageType = m.GetType();
                var s = MessageMapper.GetMappedTypeFor(messageType);
                if (types.Contains(s))
                {
                    continue;
                }

                types.Add(s);

                foreach (var t in GetParentTypes(messageType)
                    .Where(MessageConventionExtensions.IsMessageType)
                    .Where(t => !types.Contains(t)))
                {
                    types.Add(t);
                }
            }

            return types;
        }

        static IEnumerable<Type> GetParentTypes(Type type)
        {
            foreach (var i in type.GetInterfaces())
            {
                yield return i;
            }

            // return all inherited types
            var currentBaseType = type.BaseType;
            var objectType = typeof(Object);
            while (currentBaseType != null && currentBaseType != objectType)
            {
                yield return currentBaseType;
                currentBaseType = currentBaseType.BaseType;
            }
        }

        public event EventHandler Started;

        public IBus Start()
        {
            return Start(() => { });
        }

        public IBus Start(Action startupAction)
        {
            LicenseManager.PromptUserForLicenseIfTrialHasExpired();

            if (started)
                return this;

            lock (startLocker)
            {
                if (started)
                    return this;

                starting = true;

                Address.PreventChanges();

                ValidateConfiguration();

                if (startupAction != null)
                {
                    startupAction();
                }

                AppDomain.CurrentDomain.SetPrincipalPolicy(PrincipalPolicy.WindowsPrincipal);


                if (!DoNotStartTransport)
                {
                    transport.Start(InputAddress);
                }

                started = true;
            }

            if (Started != null)
            {
                Started(this, null);
            }

<<<<<<< HEAD
            satelliteLauncher = new SatelliteLauncher { Builder = Builder };
=======
            satelliteLauncher = new SatelliteLauncher(Builder);
>>>>>>> 3a0eac9b
            satelliteLauncher.Start();

            thingsToRunAtStartup = Builder.BuildAll<IWantToRunWhenBusStartsAndStops>().ToList();

            thingsToRunAtStartupTask = thingsToRunAtStartup.Select(toRun => Task.Factory.StartNew(() =>
            {
                var name = toRun.GetType().AssemblyQualifiedName;

                try
                {
                    Log.DebugFormat("Starting {0}.", name);
                    toRun.Start();
                    Log.DebugFormat("Started {0}.", name);
                }
                catch (Exception ex)
                {
                    Log.ErrorFormat("{0} could not be started.", ex, name);
                    //don't rethrow so that thread doesn't die before log message is shown.
                }
            }, TaskCreationOptions.LongRunning)).ToArray();

            return this;
        }

        private void ExecuteIWantToRunAtStartupStopMethods()
        {
            if (thingsToRunAtStartup == null)
                return;

            //Ensure Start has been called on all thingsToRunAtStartup
            Log.DebugFormat("Ensuring IWantToRunAtStartup.Start has been called.");
            Task.WaitAll(thingsToRunAtStartupTask);
            Log.DebugFormat("All IWantToRunAtStartup.Start should have completed now.");

            var mapTaskToThingsToRunAtStartup = new ConcurrentDictionary<int, string>();

            var tasks = thingsToRunAtStartup.Select(toRun =>
                {
                    var name = toRun.GetType().AssemblyQualifiedName;

                    var task = new Task(() =>
                        {
                            try
                            {
                                Log.DebugFormat("Stopping {0}.", name);
                                toRun.Stop();
                                Log.DebugFormat("Stopped {0}.", name);
                            }
                            catch (Exception ex)
                            {
                                Log.ErrorFormat("{0} could not be stopped.", ex, name);
                                // no need to rethrow, closing the process anyway
                            }
                        }, TaskCreationOptions.LongRunning);

                    mapTaskToThingsToRunAtStartup.TryAdd(task.Id, name);

                    task.Start();

                    return task;

                }).ToArray();

            // Wait for a period here otherwise the process may be killed too early!
            var timeout = TimeSpan.FromSeconds(20);
            if (Task.WaitAll(tasks, timeout))
            {
                return;
            }

            Log.WarnFormat("Not all IWantToRunWhenBusStartsAndStops.Stop methods were successfully called within {0}secs", timeout.Seconds);

            var sb = new StringBuilder();
            foreach (var task in tasks.Where(task => !task.IsCompleted))
            {
                sb.AppendLine(mapTaskToThingsToRunAtStartup[task.Id]);
            }

            Log.WarnFormat("List of tasks that did not finish within {0}secs:\n{1}", timeout.Seconds, sb.ToString());
        }


        /// <summary>
        /// Allow disabling the unicast bus.
        /// </summary>
        public bool DoNotStartTransport { get; set; }

        /// <summary>
        /// The address this bus will use as it's main input
        /// </summary>
        public Address InputAddress
        {
            get
            {
                if (inputAddress == null)
                    inputAddress = Address.Local;

                return inputAddress;
            }
            set { inputAddress = value; }
        }

        void AssertHasLocalAddress()
        {
            if (Address.Local == null)
                throw new InvalidOperationException("Cannot start subscriber without a queue configured. Please specify the LocalAddress property of UnicastBusConfig.");
        }

        void ValidateConfiguration()
        {
            if (!SkipDeserialization && MessageSerializer == null)
                throw new InvalidOperationException("No message serializer has been configured.");
        }

        public void Dispose()
        {
            //Injected at compile time
        }

        public void DisposeManaged()
        {
            InnerShutdown();

            Configure.Instance.Builder.Dispose();
        }


        public void DoNotContinueDispatchingCurrentMessageToHandlers()
        {
            var context = BehaviorContext.Current;

            // todo mhg: let it pass for now, probably throw pedagogically sound error in the future
            if (context == null) return;

            context.DoNotContinueDispatchingMessageToHandlers = true;
        }

        public IDictionary<string, string> OutgoingHeaders
        {
            get
            {
                return ExtensionMethods.GetStaticOutgoingHeadersAction();
            }
        }

        public IMessageContext CurrentMessageContext
        {
            get
            {
                return _messageBeingHandled == null ? null : new MessageContext(_messageBeingHandled);
            }
        }

        public IInMemoryOperations InMemory
        {
            get { return this; }
        }

        public void Shutdown()
        {
            InnerShutdown();
        }

        void InnerShutdown()
        {
            if (!started)
            {
                return;
            }

            Log.Info("Initiating shutdown.");

            ExecuteIWantToRunAtStartupStopMethods();

            satelliteLauncher.Stop();

            transport.Stop();
            transport.StartedMessageProcessing -= TransportStartedMessageProcessing;
            transport.TransportMessageReceived -= TransportMessageReceived;
            transport.FinishedMessageProcessing -= TransportFinishedMessageProcessing;
            transport.FailedMessageProcessing -= TransportFailedMessageProcessing;

            Log.Info("Shutdown complete.");

            started = false;
        }

        public void Raise<T>(T @event)
        {
            DispatchMessageToHandlersBasedOnType(Builder, @event);
        }

        public void Raise<T>(Action<T> messageConstructor)
        {
            Raise(CreateInstance(messageConstructor));
        }

        /// <summary>
        /// Handles a received message.
        /// </summary>
        /// <param name="builder">The builder used to construct the objects necessary to handle the message.</param>
        /// <param name="m">The received message.</param>
        /// <param name="behaviorContext"></param>
        void HandleMessage(IBuilder builder, TransportMessage m, BehaviorContext behaviorContext)
        {
            var messages = behaviorContext.Messages;

            //if (!m.IsControlMessage() && !SkipDeserialization)
            //{
            //    messages = Extract(m);

            //    if (messages == null || messages.Length == 0)
            //    {
            //        Log.Warn("Received an empty message - ignoring.");
            //        return;
            //    }
            //}

            //apply mutators
            //messages = messages.Select(msg =>
            //                               {
            //                                   //message mutators may need to assume that this has been set (eg. for the purposes of headers).
            //                                   ExtensionMethods.CurrentMessageBeingHandled = msg;

            //                                   return ApplyIncomingMessageMutatorsTo(builder, msg);
            //                               }).ToArray();

            //var callbackInvoked = HandleCorrelatedMessage(m, messages);

            // for now we cheat and pull it from the behavior context:
            var callbackInvoked = BehaviorContext.Current.Get<bool>(CallbackInvocationBehavior.CallbackInvokedKey);

            foreach (var messageToHandle in messages)
            {
                ExtensionMethods.CurrentMessageBeingHandled = messageToHandle;

                var handlers = DispatchMessageToHandlersBasedOnType(builder, messageToHandle).ToList();
                
                if (!callbackInvoked && !handlers.Any())
                {
                    var error = string.Format("No handlers could be found for message type: {0}", messageToHandle.GetType().FullName);
                    throw new InvalidOperationException(error);
                }

                LogPipelineInfo(messageToHandle, handlers);
            }

            ExtensionMethods.CurrentMessageBeingHandled = null;
        }


        //static object ApplyIncomingMessageMutatorsTo(IBuilder builder, object originalMessage)
        //{
        //    var mutators = builder.BuildAll<IMutateIncomingMessages>().ToList();

        //    var mutatedMessage = originalMessage;
        //    mutators.ForEach(m =>
        //    {
        //        mutatedMessage = m.MutateIncoming(mutatedMessage);
        //    });

        //    return mutatedMessage;
        //}

        //private object[] Extract(TransportMessage m)
        //{

        //    if (m.Body == null || m.Body.Length == 0)
        //    {
        //        return null;
        //    }

        //    try
        //    {

        //        var messageMetadata = MessageMetadataRegistry.GetMessageTypes(m);


        //        using (var stream = new MemoryStream(m.Body))
        //        {
        //            return MessageSerializer.Deserialize(stream, messageMetadata.Select(metadata => metadata.MessageType).ToList());
        //        }
        //    }
        //    catch (Exception e)
        //    {
        //        throw new SerializationException("Could not deserialize message.", e);
        //    }
        //}

        /// <summary>
        /// Finds the message handlers associated with the message type and dispatches
        /// the message to the found handlers.
        /// </summary>
        /// <param name="builder">The builder used to construct the handlers.</param>
        /// <param name="toHandle">The message to dispatch to the handlers.</param>
        /// <remarks>
        /// If during the dispatch, a message handler calls the DoNotContinueDispatchingCurrentMessageToHandlers method,
        /// this prevents the message from being further dispatched.
        /// This includes generic message handlers (of IMessage), and handlers for the specific messageType.
        /// </remarks>
        IEnumerable<Type> DispatchMessageToHandlersBasedOnType(IBuilder builder, object toHandle)
        {
            var invokedHandlers = new List<Type>();
            var messageType = toHandle.GetType();

            foreach (var handlerType in HandlerRegistry.GetHandlerTypes(messageType))
            {
                var handlerTypeToInvoke = handlerType;

                var factory = GetDispatcherFactoryFor(handlerTypeToInvoke, builder);

                var dispatchers = factory.GetDispatcher(handlerTypeToInvoke, builder, toHandle).ToList();

                dispatchers.ForEach(dispatch =>
                    {
                        Log.DebugFormat("Dispatching message '{0}' to handler '{1}'", messageType, handlerTypeToInvoke);
                        try
                        {
                            dispatch();
                        }
                        catch (Exception e)
                        {
                            Log.Warn(handlerType.Name + " failed handling message.", e);

                            throw new TransportMessageHandlingFailedException(e);
                        }
                    });

                invokedHandlers.Add(handlerTypeToInvoke);
            }

            return invokedHandlers;
        }

        IMessageDispatcherFactory GetDispatcherFactoryFor(Type messageHandlerTypeToInvoke, IBuilder builder)
        {
            Type factoryType;

            MessageDispatcherMappings.TryGetValue(messageHandlerTypeToInvoke, out factoryType);

            if (factoryType == null)
                throw new InvalidOperationException("No dispatcher factory type configured for messageHandler " + messageHandlerTypeToInvoke);

            var factory = builder.Build(factoryType) as IMessageDispatcherFactory;

            if (factory == null)
                throw new InvalidOperationException(string.Format("Registered dispatcher factory {0} for type {1} does not implement IMessageDispatcherFactory", factoryType, messageHandlerTypeToInvoke));

            return factory;
        }

        /// <summary>
        /// The list of message dispatcher factories to use
        /// </summary>
        public IDictionary<Type, Type> MessageDispatcherMappings { get; set; }

        /// <summary>
        /// True if no deseralization should be performed. This means that no handlers will be called
        /// </summary>
        public bool SkipDeserialization { get; set; }

        /// <summary>
        /// If the message contains a correlationId, attempts to
        /// invoke callbacks for that Id. Returns true if a callback was invoked
        /// </summary>
        /// <param name="msg">The message to evaluate.</param>
        /// <param name="messages">The logical messages in the transport message.</param>
        bool HandleCorrelatedMessage(TransportMessage msg, object[] messages)
        {
            if (msg.CorrelationId == null)
                return false;

            if (msg.CorrelationId == msg.Id) //to make sure that we don't fire callbacks when doing send locals
                return false;

            BusAsyncResult busAsyncResult;

            if (!messageIdToAsyncResultLookup.TryRemove(msg.CorrelationId, out busAsyncResult))
            {
                return false;
            }

            var statusCode = int.MinValue;

            if (msg.IsControlMessage() && msg.Headers.ContainsKey(Headers.ReturnMessageErrorCodeHeader))
                statusCode = int.Parse(msg.Headers[Headers.ReturnMessageErrorCodeHeader]);

            busAsyncResult.Complete(statusCode, messages);

            return true;
        }

        /// <summary>
        /// Handles the <see cref="ITransport.TransportMessageReceived"/> event from the <see cref="ITransport"/> used
        /// for the bus.
        /// </summary>
        /// <param name="sender">The sender of the event.</param>
        /// <param name="e">The arguments for the event.</param>
        /// <remarks>
        /// When the transport passes up the <see cref="TransportMessage"/> its received,
        /// the bus checks for initialization, 
        /// sets the message as that which is currently being handled for the current thread
        /// and, depending on <see cref="DisableMessageHandling"/>, attempts to handle the message.
        /// </remarks>
        private void TransportMessageReceived(object sender, TransportMessageReceivedEventArgs e)
        {
            using (var child = Builder.CreateChildBuilder())
                HandleTransportMessage(child, e.Message);
        }

        private void HandleTransportMessage(IBuilder childBuilder, TransportMessage msg)
        {
            //Log.Debug("Received message with ID " + msg.Id + " from sender " + msg.ReplyToAddress);

<<<<<<< HEAD
            // construct behavior chain - look at configuration and possibly the incoming transport message
            var chain = new BehaviorChain(() => childBuilder);
            chain.Add<MessageHandlingLoggingBehavior>();
=======
            ConfigureImpersonation.SetupImpersonation(childBuilder, msg);
>>>>>>> 3a0eac9b

            if (ConfigureImpersonation.Impersonate)
            {
                chain.Add<ImpersonateSenderBehavior>();
            }

            chain.Add<PerformCustomActionsBehavior>(c =>
                                                        {
                                                            c.After =
                                                                ctx =>
                                                                {
                                                                    MessageAuditer.ForwardMessageToAuditQueue(msg);
                                                                    ForwardMessageIfNecessary(msg);
                                                                };
                                                            c.Label = "Message auditing";
                                                        });
            chain.Add<UnitOfWorkBehavior>();
            chain.Add<ApplyIncomingTransportMessageMutatorsBehavior>();

            Action<BehaviorContext> resetHandleCurrentMessageLaterFlag =
                c => _handleCurrentMessageLaterWasCalled = false;

            chain.Add<PerformCustomActionsBehavior>(c =>
                                                {
                                                    c.Before = resetHandleCurrentMessageLaterFlag;
                                                    c.Label = "Reset _handleCurrentMessageLaterWasCalled flag";
                                                });

            Action<BehaviorContext> raiseMessageReceivedEvent =
                c =>
                {
                    if (MessageReceived != null)
                    {
                        MessageReceived(msg);
                    }
                };

            chain.Add<PerformCustomActionsBehavior>(c =>
                                                {
                                                    c.Before = raiseMessageReceivedEvent;
                                                    c.Label = "Raise MessageReceived event";
                                                });

            if (!disableMessageHandling)
            {
                chain.Add<ExtractLogicalMessagesBehavior>(e => { e.SkipDeserialization = SkipDeserialization; });
                chain.Add<AbortChainOnEmptyMessageBehavior>();

                chain.Add<ApplyIncomingMessageMutatorsBehavior>();
                
                chain.Add<AbortChainIfMessageDispatchIsDisabled>();

                // todo mhg: for now, just poke this bad boy in - should probably be residing in the container in the future
                chain.Add<CallbackInvocationBehavior>(b => b.MessageIdToAsyncResultLookup = messageIdToAsyncResultLookup);

                Action<BehaviorContext> handleMessage = c => HandleMessage(childBuilder, msg, c);

                chain.Add<PerformCustomActionsBehavior>(c =>
                                                    {
                                                        c.Before = handleMessage;
                                                        c.Label = "Execute message handlers";
                                                    });

                chain.Add<DispatchToHandlers>();
            }

            chain.Invoke(msg);


            //SetupImpersonation(childBuilder, msg);


            //var unitOfWorkRunner = new UnitOfWorkRunner
            //                      {
            //                          Builder = childBuilder
            //                      };

            try
            {
                //unitOfWorkRunner.Begin();

                //var transportMutators = childBuilder.BuildAll<IMutateIncomingTransportMessages>();

<<<<<<< HEAD
                //if (transportMutators != null)
                //    foreach (var mutator in transportMutators)
                //        mutator.MutateIncoming(msg);

                //_handleCurrentMessageLaterWasCalled = false;

                //if (MessageReceived != null)
                //    MessageReceived(msg);

                //if (!disableMessageHandling)
                //    HandleMessage(childBuilder, msg);

                ////unitOfWorkRunner.End();

                //// Will forward the message to the configured audit queue if the auditing feature is enabled.
                //MessageAuditer.ForwardMessageToAuditQueue(msg);
                //ForwardMessageIfNecessary(msg);
            }
            catch (Exception exception)
            {
                //unitOfWorkRunner.AppendEndExceptionsAndRethrow(exception);
            }

            //Log.Debug("Finished handling message.");
        }
=======

>>>>>>> 3a0eac9b

    


        void TransportFinishedMessageProcessing(object sender, FinishedMessageProcessingEventArgs e)
        {
            modules.ForEach(module =>
            {
                Log.Debug("Calling 'HandleEndMessage' on " + module.GetType().FullName);
                module.HandleEndMessage();
            });
        }

        void TransportFailedMessageProcessing(object sender, FailedMessageProcessingEventArgs e)
        {
            if (modules == null)
            {
                return;
            }

            modules.ForEach(module =>
            {
                Log.Debug("Calling 'HandleError' on " + module.GetType().FullName);
                module.HandleError();
            });
        }

        void TransportStartedMessageProcessing(object sender, StartedMessageProcessingEventArgs e)
        {
            _messageBeingHandled = e.Message;

            AddProcessingInformationHeaders(_messageBeingHandled);

#pragma warning disable 0618
            modules = Builder.BuildAll<IMessageModule>().ToList();
#pragma warning restore 0618

            modules.ForEach(module =>
            {
                Log.Debug("Calling 'HandleBeginMessage' on " + module.GetType().FullName);
                module.HandleBeginMessage(); //don't need to call others if one fails                                    
            });

            modules.Reverse();//make sure that the modules are called in reverse order when processing ends
        }

        void AddProcessingInformationHeaders(TransportMessage message)
        {
            message.Headers[Headers.ProcessingEndpoint] = Configure.EndpointName;
            message.Headers[Headers.ProcessingMachine] = RuntimeEnvironment.MachineName;
        }

        void ForwardMessageIfNecessary(TransportMessage transportMessage)
        {
            if (ForwardReceivedMessagesTo == null || ForwardReceivedMessagesTo == Address.Undefined)
            {
                return;
            }

            MessageSender.ForwardMessage(transportMessage, TimeToBeReceivedOnForwardedMessages, ForwardReceivedMessagesTo);
        }

        /// <summary>
        /// Wraps the provided messages in an NServiceBus envelope, does not include destination.
        /// Invokes message mutators.
        /// </summary>
        /// <param name="rawMessages">The messages to wrap.</param>
        /// <param name="result">The envelope in which the messages are placed.</param>
        /// <returns>The envelope containing the messages.</returns>
        void MapTransportMessageFor(IList<object> rawMessages, TransportMessage result)
        {
            if (!Configure.SendOnlyMode)
            {
                result.ReplyToAddress = Address.Local;

                if (PropagateReturnAddressOnSend && _messageBeingHandled != null && _messageBeingHandled.ReplyToAddress != null)
                    result.ReplyToAddress = _messageBeingHandled.ReplyToAddress;
            }

            var messages = ApplyOutgoingMessageMutatorsTo(rawMessages).ToArray();


            var messageDefinitions = rawMessages.Select(m => MessageMetadataRegistry.GetMessageDefinition(GetMessageType(m))).ToList();

            result.TimeToBeReceived = messageDefinitions.Min(md => md.TimeToBeReceived);
            result.Recoverable = messageDefinitions.Any(md => md.Recoverable);

            SerializeMessages(result, messages);

            InvokeOutgoingTransportMessagesMutators(messages, result);
        }

        Type GetMessageType(object message)
        {
            var messageType = message.GetType();

            return MessageMapper.GetMappedTypeFor(messageType);
        }

        void SerializeMessages(TransportMessage result, object[] messages)
        {
            using (var ms = new MemoryStream())
            {
                MessageSerializer.Serialize(messages, ms);

                result.Headers[Headers.ContentType] = MessageSerializer.ContentType;

                if (messages.Any())
                    result.Headers[Headers.EnclosedMessageTypes] = SerializeEnclosedMessageTypes(messages);

                result.Body = ms.ToArray();
            }
        }

        string SerializeEnclosedMessageTypes(IEnumerable<object> messages)
        {
            var types = messages.Select(m => MessageMapper.GetMappedTypeFor(m.GetType())).ToList();

            var interfaces = types.SelectMany(t => t.GetInterfaces())
                .Where(MessageConventionExtensions.IsMessageType);

            var distinctTypes = types.Distinct();
            var interfacesOrderedByHierarchy = interfaces.Distinct().OrderByDescending(i => i.GetInterfaces().Count()); // Interfaces with less interfaces are lower in the hierarchy. 

            return string.Join(";", distinctTypes.Concat(interfacesOrderedByHierarchy).Select(t => t.AssemblyQualifiedName));
        }

        private void InvokeOutgoingTransportMessagesMutators(object[] messages, TransportMessage result)
        {
            var mutators = Builder.BuildAll<IMutateOutgoingTransportMessages>();
            if (mutators != null)
                foreach (var mutator in mutators)
                {
                    Log.DebugFormat("Invoking transport message mutator: {0}", mutator.GetType().FullName);
                    mutator.MutateOutgoing(messages, result);
                }
        }

        IEnumerable<object> ApplyOutgoingMessageMutatorsTo(IEnumerable<object> messages)
        {
            foreach (var originalMessage in messages)
            {
                var mutators = Builder.BuildAll<IMutateOutgoingMessages>().ToList();

                var mutatedMessage = originalMessage;
                mutators.ForEach(m =>
                {
                    mutatedMessage = m.MutateOutgoing(mutatedMessage);
                });

                yield return mutatedMessage;
            }
        }

        /// <summary>
        /// Uses the first message in the array to pass to <see cref="GetAddressForMessageType"/>.
        /// </summary>
        Address GetAddressForMessages(object[] messages)
        {
            if (messages == null || messages.Length == 0)
                return Address.Undefined;

            return GetAddressForMessageType(messages[0].GetType());
        }

        /// <summary>
        /// Gets the destination address For a message type.
        /// </summary>
        /// <param name="messageType">The message type to get the destination for.</param>
        /// <returns>The address of the destination associated with the message type.</returns>
        Address GetAddressForMessageType(Type messageType)
        {
            var destination = MessageRouter.GetDestinationFor(messageType);

            if (destination != Address.Undefined)
                return destination;


            if (messageMapper != null && !messageType.IsInterface)
            {
                var t = messageMapper.GetMappedTypeFor(messageType);
                if (t != null && t != messageType)
                    return GetAddressForMessageType(t);
            }


            return destination;
        }

        /// <summary>
        /// Throws an exception if the bus hasn't begun the startup process.
        /// </summary>
        protected void AssertBusIsStarted()
        {
            if (starting == false)
                throw new InvalidOperationException("The bus is not started yet, call Bus.Start() before attempting to use the bus.");
        }

        void LogPipelineInfo(object messageToHandle, IEnumerable<Type> handlers)
        {
            var messageType = messageToHandle.GetType();

            _messageBeingHandled.Headers["NServiceBus.PipelineInfo." + messageType.FullName] = string.Join(";", handlers.Select(t => t.AssemblyQualifiedName));
        }

        Address inputAddress;


#pragma warning disable 0618
        /// <summary>
        /// Thread-static list of message modules, needs to be initialized for every transport message
        /// </summary>
        [ThreadStatic]
        static List<IMessageModule> modules;
#pragma warning restore 0618

        /// <summary>
        /// Map of message identifiers to Async Results - useful for cleanup in case of timeouts.
        /// </summary>
        ConcurrentDictionary<string, BusAsyncResult> messageIdToAsyncResultLookup = new ConcurrentDictionary<string, BusAsyncResult>();

        /// <remarks>
        /// ThreadStatic
        /// </remarks>
        [ThreadStatic]
        static TransportMessage _messageBeingHandled;

        private volatile bool started;
        private volatile bool starting;
        private readonly object startLocker = new object();

        private readonly static ILog Log = LogManager.GetLogger(typeof(UnicastBus));

        private IList<IWantToRunWhenBusStartsAndStops> thingsToRunAtStartup;

        /// <summary>
        /// ThreadStatic variable indicating if the current message was already
        /// marked to be handled later so we don't do this more than once.
        /// </summary>
        [ThreadStatic]
        static bool _handleCurrentMessageLaterWasCalled;
        protected ITransport transport;

        IMessageMapper messageMapper;
        Task[] thingsToRunAtStartupTask = new Task[0];
        SatelliteLauncher satelliteLauncher;
    }
}<|MERGE_RESOLUTION|>--- conflicted
+++ resolved
@@ -6,7 +6,6 @@
     using System.Configuration;
     using System.IO;
     using System.Linq;
-    using System.Runtime.Serialization;
     using System.Security.Principal;
     using System.Text;
     using System.Threading.Tasks;
@@ -837,11 +836,7 @@
                 Started(this, null);
             }
 
-<<<<<<< HEAD
             satelliteLauncher = new SatelliteLauncher { Builder = Builder };
-=======
-            satelliteLauncher = new SatelliteLauncher(Builder);
->>>>>>> 3a0eac9b
             satelliteLauncher.Start();
 
             thingsToRunAtStartup = Builder.BuildAll<IWantToRunWhenBusStartsAndStops>().ToList();
@@ -1256,13 +1251,9 @@
         {
             //Log.Debug("Received message with ID " + msg.Id + " from sender " + msg.ReplyToAddress);
 
-<<<<<<< HEAD
             // construct behavior chain - look at configuration and possibly the incoming transport message
             var chain = new BehaviorChain(() => childBuilder);
             chain.Add<MessageHandlingLoggingBehavior>();
-=======
-            ConfigureImpersonation.SetupImpersonation(childBuilder, msg);
->>>>>>> 3a0eac9b
 
             if (ConfigureImpersonation.Impersonate)
             {
@@ -1346,7 +1337,6 @@
 
                 //var transportMutators = childBuilder.BuildAll<IMutateIncomingTransportMessages>();
 
-<<<<<<< HEAD
                 //if (transportMutators != null)
                 //    foreach (var mutator in transportMutators)
                 //        mutator.MutateIncoming(msg);
@@ -1372,9 +1362,6 @@
 
             //Log.Debug("Finished handling message.");
         }
-=======
-
->>>>>>> 3a0eac9b
 
     
 
