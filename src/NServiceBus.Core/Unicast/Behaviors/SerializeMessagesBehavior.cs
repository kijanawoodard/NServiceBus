--- conflicted
+++ resolved
@@ -18,35 +18,24 @@
 
         public void Invoke(OutgoingContext context, Action next)
         {
-            if (context.OutgoingLogicalMessage.IsControlMessage())
+            if (!context.OutgoingMessage.IsControlMessage())
             {
-                next();
-                return;
-            }
+                using (var ms = new MemoryStream())
+                {
+                    
+                    MessageSerializer.Serialize(context.OutgoingLogicalMessage.Instance, ms);
 
-            using (var ms = new MemoryStream())
-            {
+                    context.OutgoingMessage.Headers[Headers.ContentType] = MessageSerializer.ContentType;
 
-                MessageSerializer.Serialize(new[]
+                    context.OutgoingMessage.Headers[Headers.EnclosedMessageTypes] = SerializeEnclosedMessageTypes(context.OutgoingLogicalMessage);
+
+                    context.OutgoingMessage.Body = ms.ToArray();
+                }
+
+                foreach (var headerEntry in context.OutgoingLogicalMessage.Headers)
                 {
-<<<<<<< HEAD
-                    
-                    MessageSerializer.Serialize(context.LogicalMessage.Instance, ms);
-=======
-                    context.OutgoingLogicalMessage.Instance
-                }, ms);
->>>>>>> 0806872a
-
-                context.OutgoingMessage.Headers[Headers.ContentType] = MessageSerializer.ContentType;
-
-                context.OutgoingMessage.Headers[Headers.EnclosedMessageTypes] = SerializeEnclosedMessageTypes(context.OutgoingLogicalMessage);
-
-                context.OutgoingMessage.Body = ms.ToArray();
-            }
-
-            foreach (var headerEntry in context.OutgoingLogicalMessage.Headers)
-            {
-                context.OutgoingMessage.Headers[headerEntry.Key] = headerEntry.Value;
+                    context.OutgoingMessage.Headers[headerEntry.Key] = headerEntry.Value;
+                }
             }
 
             next();
