--- conflicted
+++ resolved
@@ -7,17 +7,11 @@
     {
         public ConfigurationBasedSiteRouter()
         {
-<<<<<<< HEAD
-            var section = Configure.ConfigurationSource.GetConfiguration<GatewayConfig>();
+            var section = Configure.GetConfigSection<GatewayConfig>();
             if (section != null)
             {
                 sites = section.SitesAsDictionary();
             }
-=======
-            var section = Configure.GetConfigSection<GatewayConfig>();
-            if(section != null)
-                sites = section.SitesAsDictionary();                 
->>>>>>> fe6b8271
         }
 
         public IEnumerable<Site> GetDestinationSitesFor(TransportMessage messageToDispatch)
