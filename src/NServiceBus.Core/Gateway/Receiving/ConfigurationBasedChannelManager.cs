--- conflicted
+++ resolved
@@ -9,12 +9,8 @@
     {
         public ConfigurationBasedChannelManager()
         {
-<<<<<<< HEAD
-            channels = Configure.ConfigurationSource.GetConfiguration<GatewayConfig>().GetChannels();
-=======
             channels = Configure.GetConfigSection<GatewayConfig>().GetChannels();
 
->>>>>>> fe6b8271
         }
 
         public IEnumerable<ReceiveChannel> GetReceiveChannels()
