--- conflicted
+++ resolved
@@ -105,25 +105,8 @@
             {
                 throw new InvalidOperationException("Databus transmission received without a databus configured");
             }
-<<<<<<< HEAD
-            
-            string newDatabusKey;
 
-            using (callInfo.Data)
-            {
-                newDatabusKey = DataBus.Put(callInfo.Data, callInfo.TimeToBeReceived);
-            }
-=======
-
-            TimeSpan timeToBeReceived;
-
-            if (!TimeSpan.TryParse(callInfo.Headers["NServiceBus.TimeToBeReceived"], out timeToBeReceived))
-            {
-                timeToBeReceived = TimeSpan.FromHours(1);
-            }
-
-            var newDatabusKey = DataBus.Put(callInfo.Data, timeToBeReceived);
->>>>>>> 3a3105b1
+            var newDatabusKey = DataBus.Put(callInfo.Data, callInfo.TimeToBeReceived);
 
             var specificDataBusHeaderToUpdate = callInfo.ReadDataBus();
 
