<<<<<<< HEAD
﻿<?xml version="1.0" encoding="utf-8"?>
<Project ToolsVersion="4.0" DefaultTargets="Build" xmlns="http://schemas.microsoft.com/developer/msbuild/2003">
  <PropertyGroup>
    <Configuration Condition=" '$(Configuration)' == '' ">Debug</Configuration>
    <Platform Condition=" '$(Platform)' == '' ">AnyCPU</Platform>
    <ProductVersion>9.0.30729</ProductVersion>
    <SchemaVersion>2.0</SchemaVersion>
    <ProjectGuid>{444FAA3D-D5E1-498E-9AE1-201DB619CAF0}</ProjectGuid>
    <OutputType>Library</OutputType>
    <AppDesignerFolder>Properties</AppDesignerFolder>
    <RootNamespace>NServiceBus.Config</RootNamespace>
    <AssemblyName>NServiceBus.Config</AssemblyName>
    <TargetFrameworkVersion>v4.0</TargetFrameworkVersion>
    <FileAlignment>512</FileAlignment>
    <PublishUrl>publish\</PublishUrl>
    <Install>true</Install>
    <InstallFrom>Disk</InstallFrom>
    <UpdateEnabled>false</UpdateEnabled>
    <UpdateMode>Foreground</UpdateMode>
    <UpdateInterval>7</UpdateInterval>
    <UpdateIntervalUnits>Days</UpdateIntervalUnits>
    <UpdatePeriodically>false</UpdatePeriodically>
    <UpdateRequired>false</UpdateRequired>
    <MapFileExtensions>true</MapFileExtensions>
    <ApplicationRevision>0</ApplicationRevision>
    <ApplicationVersion>1.0.0.%2a</ApplicationVersion>
    <IsWebBootstrapper>false</IsWebBootstrapper>
    <UseApplicationTrust>false</UseApplicationTrust>
    <BootstrapperEnabled>true</BootstrapperEnabled>
  </PropertyGroup>
  <PropertyGroup Condition=" '$(Configuration)|$(Platform)' == 'Debug|AnyCPU' ">
    <DebugSymbols>true</DebugSymbols>
    <DebugType>full</DebugType>
    <Optimize>false</Optimize>
    <OutputPath>bin\Debug\</OutputPath>
    <DefineConstants>DEBUG;TRACE</DefineConstants>
    <ErrorReport>prompt</ErrorReport>
    <WarningLevel>4</WarningLevel>
    <DocumentationFile>bin\Debug\NServiceBus.Config.XML</DocumentationFile>
    <CodeAnalysisRuleSet>AllRules.ruleset</CodeAnalysisRuleSet>
  </PropertyGroup>
  <PropertyGroup Condition=" '$(Configuration)|$(Platform)' == 'Release|AnyCPU' ">
    <DebugType>pdbonly</DebugType>
    <Optimize>true</Optimize>
    <OutputPath>bin\Release\</OutputPath>
    <DefineConstants>TRACE</DefineConstants>
    <ErrorReport>prompt</ErrorReport>
    <WarningLevel>4</WarningLevel>
    <DocumentationFile>bin\Release\NServiceBus.Config.XML</DocumentationFile>
    <CodeAnalysisRuleSet>AllRules.ruleset</CodeAnalysisRuleSet>
  </PropertyGroup>
  <ItemGroup>
    <None Include="packages.config" />
    <Reference Include="Common.Logging, Version=1.2.0.0, Culture=neutral, PublicKeyToken=af08829b84f0328e">
      <SpecificVersion>False</SpecificVersion>
      <HintPath>..\..\..\lib\Common.Logging.dll</HintPath>
      <Private>False</Private>
    </Reference>
    <Reference Include="NServiceBus, Version=1.9.2.30448, Culture=neutral, processorArchitecture=MSIL">
      <SpecificVersion>False</SpecificVersion>
      <HintPath>..\..\..\build\output\NServiceBus.dll</HintPath>
      <Private>False</Private>
    </Reference>
    <Reference Include="NServiceBus.Logging">
      <HintPath>..\..\..\build\nservicebus.core\NServiceBus.Logging.dll</HintPath>
      <Private>False</Private>
    </Reference>
    <Reference Include="NServiceBus.ObjectBuilder, Version=1.9.3.39473, Culture=neutral, processorArchitecture=MSIL">
      <SpecificVersion>False</SpecificVersion>
      <HintPath>..\..\..\build\nservicebus.core\NServiceBus.ObjectBuilder.dll</HintPath>
      <Private>False</Private>
    </Reference>
    <Reference Include="Obsolete">
      <HintPath>..\..\..\packages\Obsolete.Fody.0.8.0.0\Lib\NET40\Obsolete.dll</HintPath>
    </Reference>
    <Reference Include="System" />
    <Reference Include="System.configuration" />
    <Reference Include="System.Core">
      <RequiredTargetFramework>3.5</RequiredTargetFramework>
    </Reference>
    <Reference Include="System.Data" />
    <Reference Include="System.Runtime.Serialization">
      <RequiredTargetFramework>3.0</RequiredTargetFramework>
    </Reference>
    <Reference Include="System.Web" />
    <Reference Include="System.Xml" />
    <None Include="FodyWeavers.xml" />
  </ItemGroup>
  <ItemGroup>
    <Compile Include="AddressInitializer.cs" />
    <Compile Include="AllAssemblies.cs" />
    <Compile Include="ConfigurationSource\DefaultConfigurationSource.cs" />
    <Compile Include="Configure.cs" />
    <Compile Include="ConfigurationSource\IConfigurationSource.cs" />
    <Compile Include="ConfigureSettingLocalAddressNameAction.cs" />
    <Compile Include="Conventions\MessageConventions.cs" />
    <Compile Include="Conventions\SystemMessageConventions.cs" />
    <Compile Include="INeedInitialization.cs" />
    <Compile Include="IWantToRunBeforeConfigurationIsFinalized.cs" />
    <Compile Include="IWantToRunBeforeConfiguration.cs" />
    <Compile Include="IWantToRunWhenConfigurationIsComplete.cs" />
    <Compile Include="Conventions\EndpointConventions.cs" />
    <Compile Include="Conventions\DefaultEndpointName.cs" />
    <Compile Include="Properties\AssemblyInfo.cs" />
  </ItemGroup>
  <ItemGroup>
    <BootstrapperPackage Include="Microsoft.Net.Client.3.5">
      <Visible>False</Visible>
      <ProductName>.NET Framework 3.5 SP1 Client Profile</ProductName>
      <Install>false</Install>
    </BootstrapperPackage>
    <BootstrapperPackage Include="Microsoft.Net.Framework.3.5.SP1">
      <Visible>False</Visible>
      <ProductName>.NET Framework 3.5 SP1</ProductName>
      <Install>true</Install>
    </BootstrapperPackage>
    <BootstrapperPackage Include="Microsoft.Windows.Installer.3.1">
      <Visible>False</Visible>
      <ProductName>Windows Installer 3.1</ProductName>
      <Install>true</Install>
    </BootstrapperPackage>
  </ItemGroup>
  <Import Project="$(MSBuildToolsPath)\Microsoft.CSharp.targets" />
=======
﻿<?xml version="1.0" encoding="utf-8"?>
<Project ToolsVersion="4.0" DefaultTargets="Build" xmlns="http://schemas.microsoft.com/developer/msbuild/2003">
  <PropertyGroup>
    <Configuration Condition=" '$(Configuration)' == '' ">Debug</Configuration>
    <Platform Condition=" '$(Platform)' == '' ">AnyCPU</Platform>
    <ProductVersion>9.0.30729</ProductVersion>
    <SchemaVersion>2.0</SchemaVersion>
    <ProjectGuid>{444FAA3D-D5E1-498E-9AE1-201DB619CAF0}</ProjectGuid>
    <OutputType>Library</OutputType>
    <AppDesignerFolder>Properties</AppDesignerFolder>
    <RootNamespace>NServiceBus.Config</RootNamespace>
    <AssemblyName>NServiceBus.Config</AssemblyName>
    <TargetFrameworkVersion>v4.0</TargetFrameworkVersion>
    <FileAlignment>512</FileAlignment>
    <PublishUrl>publish\</PublishUrl>
    <Install>true</Install>
    <InstallFrom>Disk</InstallFrom>
    <UpdateEnabled>false</UpdateEnabled>
    <UpdateMode>Foreground</UpdateMode>
    <UpdateInterval>7</UpdateInterval>
    <UpdateIntervalUnits>Days</UpdateIntervalUnits>
    <UpdatePeriodically>false</UpdatePeriodically>
    <UpdateRequired>false</UpdateRequired>
    <MapFileExtensions>true</MapFileExtensions>
    <ApplicationRevision>0</ApplicationRevision>
    <ApplicationVersion>1.0.0.%2a</ApplicationVersion>
    <IsWebBootstrapper>false</IsWebBootstrapper>
    <UseApplicationTrust>false</UseApplicationTrust>
    <BootstrapperEnabled>true</BootstrapperEnabled>
  </PropertyGroup>
  <PropertyGroup Condition=" '$(Configuration)|$(Platform)' == 'Debug|AnyCPU' ">
    <DebugSymbols>true</DebugSymbols>
    <DebugType>full</DebugType>
    <Optimize>false</Optimize>
    <OutputPath>bin\Debug\</OutputPath>
    <DefineConstants>DEBUG;TRACE</DefineConstants>
    <ErrorReport>prompt</ErrorReport>
    <WarningLevel>4</WarningLevel>
    <DocumentationFile>bin\Debug\NServiceBus.Config.xml</DocumentationFile>
    <CodeAnalysisRuleSet>AllRules.ruleset</CodeAnalysisRuleSet>
  </PropertyGroup>
  <PropertyGroup Condition=" '$(Configuration)|$(Platform)' == 'Release|AnyCPU' ">
    <DebugType>pdbonly</DebugType>
    <Optimize>true</Optimize>
    <OutputPath>bin\Release\</OutputPath>
    <DefineConstants>TRACE</DefineConstants>
    <ErrorReport>prompt</ErrorReport>
    <WarningLevel>4</WarningLevel>
    <DocumentationFile>bin\Release\NServiceBus.Config.xml</DocumentationFile>
    <CodeAnalysisRuleSet>AllRules.ruleset</CodeAnalysisRuleSet>
  </PropertyGroup>
  <ItemGroup>
    <Reference Include="Common.Logging, Version=1.2.0.0, Culture=neutral, PublicKeyToken=af08829b84f0328e">
      <SpecificVersion>False</SpecificVersion>
      <HintPath>..\..\..\lib\Common.Logging.dll</HintPath>
      <Private>False</Private>
    </Reference>
    <Reference Include="NServiceBus, Version=1.9.2.30448, Culture=neutral, processorArchitecture=MSIL">
      <SpecificVersion>False</SpecificVersion>
      <HintPath>..\..\..\build\output\NServiceBus.dll</HintPath>
      <Private>False</Private>
    </Reference>
    <Reference Include="NServiceBus.ObjectBuilder, Version=1.9.3.39473, Culture=neutral, processorArchitecture=MSIL">
      <SpecificVersion>False</SpecificVersion>
      <HintPath>..\..\..\build\nservicebus.core\NServiceBus.ObjectBuilder.dll</HintPath>
      <Private>False</Private>
    </Reference>
    <Reference Include="System" />
    <Reference Include="System.configuration" />
    <Reference Include="System.Core">
      <RequiredTargetFramework>3.5</RequiredTargetFramework>
    </Reference>
    <Reference Include="System.Data" />
    <Reference Include="System.Runtime.Serialization">
      <RequiredTargetFramework>3.0</RequiredTargetFramework>
    </Reference>
    <Reference Include="System.Web" />
    <Reference Include="System.Xml" />
  </ItemGroup>
  <ItemGroup>
    <Compile Include="AddressInitializer.cs" />
    <Compile Include="AllAssemblies.cs" />
    <Compile Include="ConfigurationSource\DefaultConfigurationSource.cs" />
    <Compile Include="Configure.cs" />
    <Compile Include="ConfigurationSource\IConfigurationSource.cs" />
    <Compile Include="ConfigureSettingLocalAddressNameAction.cs" />
    <Compile Include="Conventions\MessageConventions.cs" />
    <Compile Include="Conventions\SystemMessageConventions.cs" />
    <Compile Include="IExcludesBuilder.cs">
      <SubType>Code</SubType>
    </Compile>
    <Compile Include="IIncludesBuilder.cs" />
    <Compile Include="INeedInitialization.cs" />
    <Compile Include="IWantToRunBeforeConfigurationIsFinalized.cs" />
    <Compile Include="IWantToRunBeforeConfiguration.cs" />
    <Compile Include="IWantToRunWhenConfigurationIsComplete.cs" />
    <Compile Include="Conventions\EndpointConventions.cs" />
    <Compile Include="Conventions\DefaultEndpointName.cs" />
    <Compile Include="Properties\AssemblyInfo.cs" />
  </ItemGroup>
  <ItemGroup>
    <BootstrapperPackage Include="Microsoft.Net.Client.3.5">
      <Visible>False</Visible>
      <ProductName>.NET Framework 3.5 SP1 Client Profile</ProductName>
      <Install>false</Install>
    </BootstrapperPackage>
    <BootstrapperPackage Include="Microsoft.Net.Framework.3.5.SP1">
      <Visible>False</Visible>
      <ProductName>.NET Framework 3.5 SP1</ProductName>
      <Install>true</Install>
    </BootstrapperPackage>
    <BootstrapperPackage Include="Microsoft.Windows.Installer.3.1">
      <Visible>False</Visible>
      <ProductName>Windows Installer 3.1</ProductName>
      <Install>true</Install>
    </BootstrapperPackage>
  </ItemGroup>
  <Import Project="$(MSBuildToolsPath)\Microsoft.CSharp.targets" />
>>>>>>> 0680b00b
  <!-- To modify your build process, add your task inside one of the targets below and uncomment it. 
       Other similar extension points exist, see Microsoft.Common.targets.
  <Target Name="BeforeBuild">
  </Target>
  <Target Name="AfterBuild">
  </Target>
  -->
  <PropertyGroup>
    <notused>copy /Y "$(ProjectDir)$(OutDir)*.*" "$(ProjectDir)..\..\..\build\"</notused>
  </PropertyGroup>
  <Import Project="..\..\..\tools\Fody\Fody.targets" />
</Project><|MERGE_RESOLUTION|>--- conflicted
+++ resolved
@@ -1,4 +1,3 @@
-<<<<<<< HEAD
 ﻿<?xml version="1.0" encoding="utf-8"?>
 <Project ToolsVersion="4.0" DefaultTargets="Build" xmlns="http://schemas.microsoft.com/developer/msbuild/2003">
   <PropertyGroup>
@@ -52,11 +51,6 @@
   </PropertyGroup>
   <ItemGroup>
     <None Include="packages.config" />
-    <Reference Include="Common.Logging, Version=1.2.0.0, Culture=neutral, PublicKeyToken=af08829b84f0328e">
-      <SpecificVersion>False</SpecificVersion>
-      <HintPath>..\..\..\lib\Common.Logging.dll</HintPath>
-      <Private>False</Private>
-    </Reference>
     <Reference Include="NServiceBus, Version=1.9.2.30448, Culture=neutral, processorArchitecture=MSIL">
       <SpecificVersion>False</SpecificVersion>
       <HintPath>..\..\..\build\output\NServiceBus.dll</HintPath>
@@ -96,124 +90,7 @@
     <Compile Include="ConfigureSettingLocalAddressNameAction.cs" />
     <Compile Include="Conventions\MessageConventions.cs" />
     <Compile Include="Conventions\SystemMessageConventions.cs" />
-    <Compile Include="INeedInitialization.cs" />
-    <Compile Include="IWantToRunBeforeConfigurationIsFinalized.cs" />
-    <Compile Include="IWantToRunBeforeConfiguration.cs" />
-    <Compile Include="IWantToRunWhenConfigurationIsComplete.cs" />
-    <Compile Include="Conventions\EndpointConventions.cs" />
-    <Compile Include="Conventions\DefaultEndpointName.cs" />
-    <Compile Include="Properties\AssemblyInfo.cs" />
-  </ItemGroup>
-  <ItemGroup>
-    <BootstrapperPackage Include="Microsoft.Net.Client.3.5">
-      <Visible>False</Visible>
-      <ProductName>.NET Framework 3.5 SP1 Client Profile</ProductName>
-      <Install>false</Install>
-    </BootstrapperPackage>
-    <BootstrapperPackage Include="Microsoft.Net.Framework.3.5.SP1">
-      <Visible>False</Visible>
-      <ProductName>.NET Framework 3.5 SP1</ProductName>
-      <Install>true</Install>
-    </BootstrapperPackage>
-    <BootstrapperPackage Include="Microsoft.Windows.Installer.3.1">
-      <Visible>False</Visible>
-      <ProductName>Windows Installer 3.1</ProductName>
-      <Install>true</Install>
-    </BootstrapperPackage>
-  </ItemGroup>
-  <Import Project="$(MSBuildToolsPath)\Microsoft.CSharp.targets" />
-=======
-﻿<?xml version="1.0" encoding="utf-8"?>
-<Project ToolsVersion="4.0" DefaultTargets="Build" xmlns="http://schemas.microsoft.com/developer/msbuild/2003">
-  <PropertyGroup>
-    <Configuration Condition=" '$(Configuration)' == '' ">Debug</Configuration>
-    <Platform Condition=" '$(Platform)' == '' ">AnyCPU</Platform>
-    <ProductVersion>9.0.30729</ProductVersion>
-    <SchemaVersion>2.0</SchemaVersion>
-    <ProjectGuid>{444FAA3D-D5E1-498E-9AE1-201DB619CAF0}</ProjectGuid>
-    <OutputType>Library</OutputType>
-    <AppDesignerFolder>Properties</AppDesignerFolder>
-    <RootNamespace>NServiceBus.Config</RootNamespace>
-    <AssemblyName>NServiceBus.Config</AssemblyName>
-    <TargetFrameworkVersion>v4.0</TargetFrameworkVersion>
-    <FileAlignment>512</FileAlignment>
-    <PublishUrl>publish\</PublishUrl>
-    <Install>true</Install>
-    <InstallFrom>Disk</InstallFrom>
-    <UpdateEnabled>false</UpdateEnabled>
-    <UpdateMode>Foreground</UpdateMode>
-    <UpdateInterval>7</UpdateInterval>
-    <UpdateIntervalUnits>Days</UpdateIntervalUnits>
-    <UpdatePeriodically>false</UpdatePeriodically>
-    <UpdateRequired>false</UpdateRequired>
-    <MapFileExtensions>true</MapFileExtensions>
-    <ApplicationRevision>0</ApplicationRevision>
-    <ApplicationVersion>1.0.0.%2a</ApplicationVersion>
-    <IsWebBootstrapper>false</IsWebBootstrapper>
-    <UseApplicationTrust>false</UseApplicationTrust>
-    <BootstrapperEnabled>true</BootstrapperEnabled>
-  </PropertyGroup>
-  <PropertyGroup Condition=" '$(Configuration)|$(Platform)' == 'Debug|AnyCPU' ">
-    <DebugSymbols>true</DebugSymbols>
-    <DebugType>full</DebugType>
-    <Optimize>false</Optimize>
-    <OutputPath>bin\Debug\</OutputPath>
-    <DefineConstants>DEBUG;TRACE</DefineConstants>
-    <ErrorReport>prompt</ErrorReport>
-    <WarningLevel>4</WarningLevel>
-    <DocumentationFile>bin\Debug\NServiceBus.Config.xml</DocumentationFile>
-    <CodeAnalysisRuleSet>AllRules.ruleset</CodeAnalysisRuleSet>
-  </PropertyGroup>
-  <PropertyGroup Condition=" '$(Configuration)|$(Platform)' == 'Release|AnyCPU' ">
-    <DebugType>pdbonly</DebugType>
-    <Optimize>true</Optimize>
-    <OutputPath>bin\Release\</OutputPath>
-    <DefineConstants>TRACE</DefineConstants>
-    <ErrorReport>prompt</ErrorReport>
-    <WarningLevel>4</WarningLevel>
-    <DocumentationFile>bin\Release\NServiceBus.Config.xml</DocumentationFile>
-    <CodeAnalysisRuleSet>AllRules.ruleset</CodeAnalysisRuleSet>
-  </PropertyGroup>
-  <ItemGroup>
-    <Reference Include="Common.Logging, Version=1.2.0.0, Culture=neutral, PublicKeyToken=af08829b84f0328e">
-      <SpecificVersion>False</SpecificVersion>
-      <HintPath>..\..\..\lib\Common.Logging.dll</HintPath>
-      <Private>False</Private>
-    </Reference>
-    <Reference Include="NServiceBus, Version=1.9.2.30448, Culture=neutral, processorArchitecture=MSIL">
-      <SpecificVersion>False</SpecificVersion>
-      <HintPath>..\..\..\build\output\NServiceBus.dll</HintPath>
-      <Private>False</Private>
-    </Reference>
-    <Reference Include="NServiceBus.ObjectBuilder, Version=1.9.3.39473, Culture=neutral, processorArchitecture=MSIL">
-      <SpecificVersion>False</SpecificVersion>
-      <HintPath>..\..\..\build\nservicebus.core\NServiceBus.ObjectBuilder.dll</HintPath>
-      <Private>False</Private>
-    </Reference>
-    <Reference Include="System" />
-    <Reference Include="System.configuration" />
-    <Reference Include="System.Core">
-      <RequiredTargetFramework>3.5</RequiredTargetFramework>
-    </Reference>
-    <Reference Include="System.Data" />
-    <Reference Include="System.Runtime.Serialization">
-      <RequiredTargetFramework>3.0</RequiredTargetFramework>
-    </Reference>
-    <Reference Include="System.Web" />
-    <Reference Include="System.Xml" />
-  </ItemGroup>
-  <ItemGroup>
-    <Compile Include="AddressInitializer.cs" />
-    <Compile Include="AllAssemblies.cs" />
-    <Compile Include="ConfigurationSource\DefaultConfigurationSource.cs" />
-    <Compile Include="Configure.cs" />
-    <Compile Include="ConfigurationSource\IConfigurationSource.cs" />
-    <Compile Include="ConfigureSettingLocalAddressNameAction.cs" />
-    <Compile Include="Conventions\MessageConventions.cs" />
-    <Compile Include="Conventions\SystemMessageConventions.cs" />
-    <Compile Include="IExcludesBuilder.cs">
-      <SubType>Code</SubType>
-    </Compile>
+    <Compile Include="IExcludesBuilder.cs" />
     <Compile Include="IIncludesBuilder.cs" />
     <Compile Include="INeedInitialization.cs" />
     <Compile Include="IWantToRunBeforeConfigurationIsFinalized.cs" />
@@ -223,25 +100,7 @@
     <Compile Include="Conventions\DefaultEndpointName.cs" />
     <Compile Include="Properties\AssemblyInfo.cs" />
   </ItemGroup>
-  <ItemGroup>
-    <BootstrapperPackage Include="Microsoft.Net.Client.3.5">
-      <Visible>False</Visible>
-      <ProductName>.NET Framework 3.5 SP1 Client Profile</ProductName>
-      <Install>false</Install>
-    </BootstrapperPackage>
-    <BootstrapperPackage Include="Microsoft.Net.Framework.3.5.SP1">
-      <Visible>False</Visible>
-      <ProductName>.NET Framework 3.5 SP1</ProductName>
-      <Install>true</Install>
-    </BootstrapperPackage>
-    <BootstrapperPackage Include="Microsoft.Windows.Installer.3.1">
-      <Visible>False</Visible>
-      <ProductName>Windows Installer 3.1</ProductName>
-      <Install>true</Install>
-    </BootstrapperPackage>
-  </ItemGroup>
   <Import Project="$(MSBuildToolsPath)\Microsoft.CSharp.targets" />
->>>>>>> 0680b00b
   <!-- To modify your build process, add your task inside one of the targets below and uncomment it. 
        Other similar extension points exist, see Microsoft.Common.targets.
   <Target Name="BeforeBuild">
