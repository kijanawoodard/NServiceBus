<<<<<<< HEAD
namespace NServiceBus.Config.UnitTests
{
    using System;
    using System.Collections.Generic;
    using System.Linq;
    using System.Reflection;
    using NUnit.Framework;

    [TestFixture]
    public class When_finding_assemblies_to_scan
    {
        List<Assembly> foundAssemblies;

        [SetUp]
        public void SetUp()
        {
            foundAssemblies = Configure.GetAssembliesInDirectory(AppDomain.CurrentDomain.BaseDirectory)
                .ToList();
        }

        [Test]
        public void Should_exclude_system_assemblies()
        {
            Assert.False(
                foundAssemblies.Any(a => a.FullName.StartsWith("System")));
        }

        [Test]
        public void Should_exclude_nhibernate_assemblies()
        {
            Assert.False(
                foundAssemblies.Any(a => a.FullName.ToLower().StartsWith("nhibernate")));
        }

        [Test]
        public void Should_exclude_log4net()
        {
            Assert.False(
                foundAssemblies.Any(a => a.FullName.ToLower().StartsWith("log4net")));
        }

    }
=======
namespace NServiceBus.Config.UnitTests
{
    using System;
    using System.Collections.Generic;
    using System.Linq;
    using System.Reflection;
    using NUnit.Framework;

    [TestFixture]
    public class When_finding_assemblies_to_scan
    {
        List<Assembly> foundAssemblies;

        [SetUp]
        public void SetUp()
        {
            foundAssemblies = Configure.GetAssembliesInDirectory(AppDomain.CurrentDomain.BaseDirectory)
                .ToList();
        }

        [Test]
        public void Should_for_our_code_exclude_everything_but_NServiceBus_by_default()
        {
            CollectionAssert.AreEquivalent(new String[0],
                foundAssemblies.Where(a => !a.FullName.StartsWith("NServiceBus") 
                    // FSharp is used as an example external assembly in other tests that is not excluded by default
                    && !a.FullName.StartsWith("FSharp")).ToArray());
        }

        [Test]
        public void Should_exclude_system_assemblies()
        {
            CollectionAssert.AreEquivalent(new String[0],
                foundAssemblies.Where(a => a.FullName.StartsWith("System")).ToArray());
        }

        [Test]
        public void Should_exclude_nhibernate_assemblies()
        {
            CollectionAssert.AreEquivalent(new String[0],
                foundAssemblies.Where(a => a.FullName.ToLower().StartsWith("nhibernate")).ToArray());
        }

        [Test]
        public void Should_exclude_log4net()
        {
            CollectionAssert.AreEquivalent(new String[0],
                foundAssemblies.Where(a => a.FullName.ToLower().StartsWith("log4net")).ToArray());
        }

        [Test]
        public void Should_exclude_raven()
        {
            CollectionAssert.AreEquivalent(new String[0],
                foundAssemblies.Where(a => a.FullName.ToLower().StartsWith("raven")).ToArray());
        }
    }
>>>>>>> 0680b00b
}<|MERGE_RESOLUTION|>--- conflicted
+++ resolved
@@ -1,47 +1,3 @@
-<<<<<<< HEAD
-namespace NServiceBus.Config.UnitTests
-{
-    using System;
-    using System.Collections.Generic;
-    using System.Linq;
-    using System.Reflection;
-    using NUnit.Framework;
-
-    [TestFixture]
-    public class When_finding_assemblies_to_scan
-    {
-        List<Assembly> foundAssemblies;
-
-        [SetUp]
-        public void SetUp()
-        {
-            foundAssemblies = Configure.GetAssembliesInDirectory(AppDomain.CurrentDomain.BaseDirectory)
-                .ToList();
-        }
-
-        [Test]
-        public void Should_exclude_system_assemblies()
-        {
-            Assert.False(
-                foundAssemblies.Any(a => a.FullName.StartsWith("System")));
-        }
-
-        [Test]
-        public void Should_exclude_nhibernate_assemblies()
-        {
-            Assert.False(
-                foundAssemblies.Any(a => a.FullName.ToLower().StartsWith("nhibernate")));
-        }
-
-        [Test]
-        public void Should_exclude_log4net()
-        {
-            Assert.False(
-                foundAssemblies.Any(a => a.FullName.ToLower().StartsWith("log4net")));
-        }
-
-    }
-=======
 namespace NServiceBus.Config.UnitTests
 {
     using System;
@@ -66,7 +22,7 @@
         public void Should_for_our_code_exclude_everything_but_NServiceBus_by_default()
         {
             CollectionAssert.AreEquivalent(new String[0],
-                foundAssemblies.Where(a => !a.FullName.StartsWith("NServiceBus") 
+                foundAssemblies.Where(a => !a.FullName.StartsWith("NServiceBus") && !a.FullName.StartsWith("Obsolete")
                     // FSharp is used as an example external assembly in other tests that is not excluded by default
                     && !a.FullName.StartsWith("FSharp")).ToArray());
         }
@@ -99,5 +55,4 @@
                 foundAssemblies.Where(a => a.FullName.ToLower().StartsWith("raven")).ToArray());
         }
     }
->>>>>>> 0680b00b
 }