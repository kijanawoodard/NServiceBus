--- conflicted
+++ resolved
@@ -39,11 +39,8 @@
   </PropertyGroup>
   <ItemGroup>
     <Reference Include="NServiceBus.Setup.Windows">
-<<<<<<< HEAD
       <HintPath>..\..\..\build\nservicebus.core\NServiceBus.Setup.Windows.dll</HintPath>
-=======
       <HintPath>..\..\..\build\NServiceBus.Setup.Windows.dll</HintPath>
->>>>>>> e60a9343
     </Reference>
     <Reference Include="System" />
     <Reference Include="System.Core" />
