--- conflicted
+++ resolved
@@ -1,154 +1,5 @@
 ﻿<?xml version="1.0" encoding="utf-8"?>
 <Wix xmlns="http://schemas.microsoft.com/wix/2006/wi">
-<<<<<<< HEAD
-  <Fragment>
-        <DirectoryRef Id="APPLICATIONFOLDER">
-          <Directory Id="dir6C038A0D9A9CF2FCB393FA6550B48596" Name="Binaries">
-            <Component Id="cmpE5C01B5677C30D575CC15B4B558A57E0" Guid="{30EB0CE8-74B4-4813-AF73-A1544231E9E0}">
-                <File Id="filD17F9AFAC4DF3D7A44817DFBA8510C1A" KeyPath="yes" Source="$(var.SOURCEPATH)\net40\Binaries\log4net.dll" />
-            </Component>
-            <Component Id="cmpD8002AA88011FE1B921AB056B8A3AFE1" Guid="{12148F8E-483B-4140-B11A-72A57FFC4087}">
-                <File Id="filC2331E3926D326174D80820D9C1226B9" KeyPath="yes" Source="$(var.SOURCEPATH)\net40\Binaries\NServiceBus.Azure.dll" />
-            </Component>
-            <Component Id="cmpE14F3AF76DF324F925FA4739FDD3F326" Guid="{75C4B5F1-EA4D-472C-949D-2545EAFF7848}">
-                <File Id="fil0A995E162B49C8992FF52785E7A17C6B" KeyPath="yes" Source="$(var.SOURCEPATH)\net40\Binaries\NServiceBus.Azure.pdb" />
-            </Component>
-            <Component Id="cmpFA89C07237030F2CB8F04C792E33858D" Guid="{FC19236F-BD27-48D0-8788-52E87E82E54E}">
-                <File Id="filE91A363BB721057BC4EBDBFF2F1A489E" KeyPath="yes" Source="$(var.SOURCEPATH)\net40\Binaries\NServiceBus.Azure.xml" />
-            </Component>
-            <Component Id="cmp99F967A58332E054CB5378C3DFD9D914" Guid="{F8A2AB3B-F153-48C6-B28A-3B987C69513C}">
-                <File Id="filBC996EC0AF0C50E8E8711D261867C14C" KeyPath="yes" Source="$(var.SOURCEPATH)\net40\Binaries\NServiceBus.Core.dll" />
-            </Component>
-            <Component Id="cmp94C4FAEDE764741C5B726A601EAB2CC1" Guid="{CDD45683-1E7C-40A9-A121-878E85449200}">
-                <File Id="fil81848AAEB9A4E1906268F73B2667C56D" KeyPath="yes" Source="$(var.SOURCEPATH)\net40\Binaries\NServiceBus.Core.pdb" />
-            </Component>
-            <Component Id="cmp8127665FA5BBCCAA5298E432C4F4030F" Guid="{F869596E-DD8B-4102-AFDF-B53DCF10D05D}">
-                <File Id="fil25B87D0B8A35D5195B11344808B67BF4" KeyPath="yes" Source="$(var.SOURCEPATH)\net40\Binaries\NServiceBus.Core.xml" />
-            </Component>
-            <Component Id="cmp9908F882EFA8BA6CAF189BC11F9AA53F" Guid="{27E487CF-A054-463D-A11C-41E5CC067A2B}">
-                <File Id="fil99B20A992DD93C819F70280417B4CFD6" KeyPath="yes" Source="$(var.SOURCEPATH)\net40\Binaries\NServiceBus.dll" />
-            </Component>
-            <Component Id="cmp877BBEBEA07DEA8109A1B1689892A65F" Guid="{85526C1D-19E8-4F43-9964-3282F48B8F49}">
-                <File Id="fil99CE23EC8774294DF6D9CAD937DD73F8" KeyPath="yes" Source="$(var.SOURCEPATH)\net40\Binaries\NServiceBus.Host.exe" />
-            </Component>
-            <Component Id="cmp73A9A937FB9D9C73EB632E79B8FDE475" Guid="{6CB438C1-8E06-46BD-BF2A-0A4EA5859F72}">
-                <File Id="fil874D12E2C3BE2353F3F22F1EDF728632" KeyPath="yes" Source="$(var.SOURCEPATH)\net40\Binaries\NServiceBus.Host.pdb" />
-            </Component>
-            <Component Id="cmp2049D3EC06565850397E2B8F7219BE6A" Guid="{D99EB36B-7649-43BF-A523-4CA866A00742}">
-                <File Id="fil234FA1031FF7DD54DBCB8A26C451D8FE" KeyPath="yes" Source="$(var.SOURCEPATH)\net40\Binaries\NServiceBus.Host.xml" />
-            </Component>
-            <Component Id="cmp2D8BAD9AEB1567373192BAF62A85E6C1" Guid="{0AD6D103-7676-4815-8DDE-0EA744FFB4CB}">
-                <File Id="fil60DED6166B8E686DB16342E228FAC0C4" KeyPath="yes" Source="$(var.SOURCEPATH)\net40\Binaries\NServiceBus.Host32.exe" />
-            </Component>
-            <Component Id="cmp720093C823B7C0ACE637AE7C662A07A6" Guid="{375D0E84-26AB-488A-A636-C66335517EB5}">
-                <File Id="fil0559B840112068A1EF89BA3283DF3492" KeyPath="yes" Source="$(var.SOURCEPATH)\net40\Binaries\NServiceBus.Host32.pdb" />
-            </Component>
-            <Component Id="cmp3DBC0F6BF872BDACD6A002C13E799237" Guid="{3D4D3306-E095-43F6-BC8C-EBE4F1F2A062}">
-                <File Id="filCD4F02C1179D9B5ED8DDC332F1DEDE51" KeyPath="yes" Source="$(var.SOURCEPATH)\net40\Binaries\NServiceBus.Host32.xml" />
-            </Component>
-            <Component Id="cmp5566A26C0B5135F2B605102A37E9D62A" Guid="{F6971501-09DB-4FD7-A119-C7B25FFD700D}">
-                <File Id="fil71742C809CA820F745DFD8CCBA9C1AF4" KeyPath="yes" Source="$(var.SOURCEPATH)\net40\Binaries\NServiceBus.Hosting.Azure.dll" />
-            </Component>
-            <Component Id="cmp4E280108677CD6FE4CF72C28E023B523" Guid="{44EC03F1-6F97-40AD-84F6-0EF077F358C5}">
-                <File Id="fil2D421017C3C071661DBA3BF251D5C7E8" KeyPath="yes" Source="$(var.SOURCEPATH)\net40\Binaries\NServiceBus.Hosting.Azure.HostProcess.exe" />
-            </Component>
-            <Component Id="cmp5B3250E6510BF95F4D75EC1B0FE7F39C" Guid="{0CC1BCC0-5D3A-4ACD-BF17-BFA5C94A0A72}">
-                <File Id="fil9F8CA9DB85992DB5C8B7839F114D677F" KeyPath="yes" Source="$(var.SOURCEPATH)\net40\Binaries\NServiceBus.Hosting.Azure.HostProcess.pdb" />
-            </Component>
-            <Component Id="cmp26B5888316741D249316682D944404D9" Guid="{C5174A57-14AD-4051-A1FE-E2D029B74A73}">
-                <File Id="filAE27668820BB941D9B5E00E55FAD7900" KeyPath="yes" Source="$(var.SOURCEPATH)\net40\Binaries\NServiceBus.Hosting.Azure.HostProcess.xml" />
-            </Component>
-            <Component Id="cmpE90C6ECCC53324BF02EBD81AF13FAA6B" Guid="{E4707525-03BD-48DE-9E9E-4B14ED5D802B}">
-                <File Id="fil2553F5D2D513AD5EB46708A131AD6A74" KeyPath="yes" Source="$(var.SOURCEPATH)\net40\Binaries\NServiceBus.Hosting.Azure.pdb" />
-            </Component>
-            <Component Id="cmp65AF1519267C40F8C4103B156C0AA115" Guid="{B94F579C-026A-44A8-BDF4-02F802913EC1}">
-                <File Id="fil2B9EBC55289E8966A0A8538636A443A2" KeyPath="yes" Source="$(var.SOURCEPATH)\net40\Binaries\NServiceBus.Hosting.Azure.xml" />
-            </Component>
-            <Component Id="cmp55B0BB7F8E3F2C4ADC1CC6204BEA2F36" Guid="{9BC5FEE9-6CD6-4F7A-8774-EDDCFB03C4B1}">
-                <File Id="filA6ABCCAC6DFB0C130E71CE5EE47D5FB4" KeyPath="yes" Source="$(var.SOURCEPATH)\net40\Binaries\NServiceBus.Integration.WebServices.dll" />
-            </Component>
-            <Component Id="cmp7B43670271BEB1F221B2197E213130B3" Guid="{2B7CC92C-F1E9-44C3-B130-52357D5A41CF}">
-                <File Id="filF952C68685473E89A6F76BBFDCDEAA34" KeyPath="yes" Source="$(var.SOURCEPATH)\net40\Binaries\NServiceBus.Integration.WebServices.pdb" />
-            </Component>
-            <Component Id="cmp7BD16FA366705BD7ED2068FACE1DFD2B" Guid="{557FF532-9DD5-4614-A01F-BF4759EB05F9}">
-                <File Id="fil63A7D0B903F338F4794ADF6EA2072043" KeyPath="yes" Source="$(var.SOURCEPATH)\net40\Binaries\NServiceBus.NHibernate.dll" />
-            </Component>
-            <Component Id="cmp05325FCCF5400D4C8021D54FB083C36B" Guid="{2519087B-08BB-4BAD-A603-3D7D41CFFCC9}">
-                <File Id="fil920D397792335083DE98A508B556AE73" KeyPath="yes" Source="$(var.SOURCEPATH)\net40\Binaries\NServiceBus.NHibernate.pdb" />
-            </Component>
-            <Component Id="cmpA0A08776DCD1ADCADFB8058372D7D2C5" Guid="{67BDE219-A9DD-4949-A3A7-7FCB2CF57F28}">
-                <File Id="filD4E152D064B8E810706665C285469B4F" KeyPath="yes" Source="$(var.SOURCEPATH)\net40\Binaries\NServiceBus.NHibernate.xml" />
-            </Component>
-            <Component Id="cmpCE0A834773C3A7A7DFACC4B65F2E08CE" Guid="{C1617DDE-A833-4348-9F44-A2543D9A947A}">
-                <File Id="fil566CBAE0559F880353303C0C156D0E09" KeyPath="yes" Source="$(var.SOURCEPATH)\net40\Binaries\NServiceBus.pdb" />
-            </Component>
-            <Component Id="cmp28D11D73435C325F67E5B05F2F8D012C" Guid="{3BF7761C-4AC7-4F48-98F3-A1E624340926}">
-                <File Id="filF5B08632C4834AA34DEDC53C98A01FF2" KeyPath="yes" Source="$(var.SOURCEPATH)\net40\Binaries\NServiceBus.Testing.dll" />
-            </Component>
-            <Component Id="cmp0CCC878BDD3341A5853106135A722B95" Guid="{F6272211-FE99-4925-BA2B-3B684FA49AFB}">
-                <File Id="fil57656377EAF17308E8A71C29A4E4617A" KeyPath="yes" Source="$(var.SOURCEPATH)\net40\Binaries\NServiceBus.Testing.pdb" />
-            </Component>
-            <Component Id="cmpB870A2CE084D4DBFE6FFB0E3CBD4EF78" Guid="{67E22FA6-D4FB-44B7-A0EC-A640A0D86F17}">
-                <File Id="fil3A8CA9721DC5AB5976156BD76F105913" KeyPath="yes" Source="$(var.SOURCEPATH)\net40\Binaries\NServiceBus.Timeout.Hosting.Azure.dll" />
-            </Component>
-            <Component Id="cmpD73A1B74411BFFC7E1CBAA5C3C796D96" Guid="{B11A5D66-EEF4-4724-AD27-834F7039696B}">
-                <File Id="fil17C7C9886DA62331F9FABFF3581D41C2" KeyPath="yes" Source="$(var.SOURCEPATH)\net40\Binaries\NServiceBus.Timeout.Hosting.Azure.pdb" />
-            </Component>
-            <Component Id="cmpCEC4ABE583511CD8132D71CCDF66EFC7" Guid="{3B232DB6-C9E5-445E-B24A-C152DB526A01}">
-                <File Id="fil1102C5C462FF673840452ED07F7C7FF1" KeyPath="yes" Source="$(var.SOURCEPATH)\net40\Binaries\NServiceBus.xml" />
-            </Component>
-            <Directory Id="dir7B7CC1226997DBC98E1F9BB41CCF2E4C" Name="containers">
-                <Directory Id="dir710D0057C8673EED4C158D649C2A0FA3" Name="autofac">
-                    <Component Id="cmp99A0877E0660ACA5AE6E75E689CA25D1" Guid="{39517F57-A87B-4EB5-B58E-4EFF2ECF1772}">
-                        <File Id="fil1A434E8C3A73FF1209F626B615A9AD46" KeyPath="yes" Source="$(var.SOURCEPATH)\net40\Binaries\containers\autofac\NServiceBus.ObjectBuilder.Autofac.dll" />
-                    </Component>
-                    <Component Id="cmp880F21B3A34DF7EAF4274D4A7637F473" Guid="{BC29BD99-0D9D-4906-8EB8-E162DF18D416}">
-                        <File Id="filB083007586F1FC0921CF40F5723D90C6" KeyPath="yes" Source="$(var.SOURCEPATH)\net40\Binaries\containers\autofac\NServiceBus.ObjectBuilder.Autofac.xml" />
-                    </Component>
-                </Directory>
-                <Directory Id="dir4CAD315447B7ED8064AD9916998BCE0D" Name="castle">
-                    <Component Id="cmp313E0081A562C288F09B769D0AFCEA1C" Guid="{CF3DA08F-F539-43BC-955A-71A612DF3310}">
-                        <File Id="fil6AFD9CCBB549555A1D6B6985BECF9DFA" KeyPath="yes" Source="$(var.SOURCEPATH)\net40\Binaries\containers\castle\NServiceBus.ObjectBuilder.CastleWindsor.dll" />
-                    </Component>
-                    <Component Id="cmp16A2AD8025DE1296F50C4AB540E60005" Guid="{85107EB0-A2CC-4B90-BF8C-6D1886FC09B2}">
-                        <File Id="fil5525821FC4DBCFE7F638E3C48A95868F" KeyPath="yes" Source="$(var.SOURCEPATH)\net40\Binaries\containers\castle\NServiceBus.ObjectBuilder.CastleWindsor.XML" />
-                    </Component>
-                </Directory>
-                <Directory Id="dir059333D1D7C2DD29569D7F607791940E" Name="ninject">
-                    <Component Id="cmpE7E4997B88064252E08073A5FB8DBA9F" Guid="{00AE0083-F6A9-418F-B812-EB891FF68EB3}">
-                        <File Id="fil25025F436B4FAECEC99F27FA820761DA" KeyPath="yes" Source="$(var.SOURCEPATH)\net40\Binaries\containers\ninject\NServiceBus.ObjectBuilder.Ninject.dll" />
-                    </Component>
-                    <Component Id="cmp79D4C03BDBF9CC2017E9456FC8748A65" Guid="{90BCFA97-4C18-4387-AAC0-4AF00B3B48B7}">
-                        <File Id="fil1BE1994503D6ED5B9FD1D189EDDD455B" KeyPath="yes" Source="$(var.SOURCEPATH)\net40\Binaries\containers\ninject\NServiceBus.ObjectBuilder.Ninject.XML" />
-                    </Component>
-                </Directory>
-                <Directory Id="dir52E6A8E7F3816ED82C33EC00CA43E23A" Name="spring">
-                    <Component Id="cmp170F3762B8B0EA90523D6ABC98939854" Guid="{B6419C8A-A586-4752-8EBD-A361BAA4DD30}">
-                        <File Id="filAB6A4C3D03CD9CF46ADBCF61B09A6030" KeyPath="yes" Source="$(var.SOURCEPATH)\net40\Binaries\containers\spring\NServiceBus.ObjectBuilder.Spring.dll" />
-                    </Component>
-                    <Component Id="cmpDB93A8D720880AF74429A2AFB8B706E3" Guid="{B12990FC-67CB-4F7D-8DB4-523F22FFB8FA}">
-                        <File Id="fil7B5D81469696BB4902398BA3B4AAF6A3" KeyPath="yes" Source="$(var.SOURCEPATH)\net40\Binaries\containers\spring\NServiceBus.ObjectBuilder.Spring.XML" />
-                    </Component>
-                </Directory>
-                <Directory Id="dirAE35AD3E4830E9F9AD80B96C4E120A97" Name="structuremap">
-                    <Component Id="cmp562F674CDC1717305018197B6B8BEEA8" Guid="{84E43358-28B7-49A6-AF68-6E94A86A1E14}">
-                        <File Id="filCBC1D85E6AD1AD722BA52438CD841D51" KeyPath="yes" Source="$(var.SOURCEPATH)\net40\Binaries\containers\structuremap\NServiceBus.ObjectBuilder.StructureMap.dll" />
-                    </Component>
-                    <Component Id="cmp483964B85CB2180649642168DA95AA7A" Guid="{F157F8A1-9100-409D-9A1F-EDD195BE9CD1}">
-                        <File Id="fil457D268945BB1ECF78D4D3728E672144" KeyPath="yes" Source="$(var.SOURCEPATH)\net40\Binaries\containers\structuremap\NServiceBus.ObjectBuilder.StructureMap.XML" />
-                    </Component>
-                </Directory>
-                <Directory Id="dir7E71CD54E784A50DD1AB4295C2B172DA" Name="unity">
-                    <Component Id="cmpE16849B0410F0605B51139CB2BB4AE69" Guid="{C944D39A-5B10-43E0-B47E-EE080CD5C8DB}">
-                        <File Id="filFCDA2C000F3F26A3DF1AA0C83651A635" KeyPath="yes" Source="$(var.SOURCEPATH)\net40\Binaries\containers\unity\NServiceBus.ObjectBuilder.Unity.dll" />
-                    </Component>
-                    <Component Id="cmpCE29C148C694D6C726D389AD64D47DC0" Guid="{D068B619-246F-417D-9069-73C5293EC8D2}">
-                        <File Id="fil66C02CC17623173CFA1636677078AC44" KeyPath="yes" Source="$(var.SOURCEPATH)\net40\Binaries\containers\unity\NServiceBus.ObjectBuilder.Unity.XML" />
-                    </Component>
-                </Directory>
-            </Directory>
-          </Directory>
-=======
     <Fragment>
         <DirectoryRef Id="APPLICATIONFOLDER">
             <Directory Id="dirD0156A2896BAE0C8DC8204DD22D4753E" Name="Binaries">
@@ -332,56 +183,10 @@
                     </Directory>
                 </Directory>
             </Directory>
->>>>>>> e60a9343
         </DirectoryRef>
     </Fragment>
     <Fragment>
         <ComponentGroup Id="BinaryFiles">
-<<<<<<< HEAD
-            <ComponentRef Id="cmpE5C01B5677C30D575CC15B4B558A57E0" />
-            <ComponentRef Id="cmpD8002AA88011FE1B921AB056B8A3AFE1" />
-            <ComponentRef Id="cmpE14F3AF76DF324F925FA4739FDD3F326" />
-            <ComponentRef Id="cmpFA89C07237030F2CB8F04C792E33858D" />
-            <ComponentRef Id="cmp99F967A58332E054CB5378C3DFD9D914" />
-            <ComponentRef Id="cmp94C4FAEDE764741C5B726A601EAB2CC1" />
-            <ComponentRef Id="cmp8127665FA5BBCCAA5298E432C4F4030F" />
-            <ComponentRef Id="cmp9908F882EFA8BA6CAF189BC11F9AA53F" />
-            <ComponentRef Id="cmp877BBEBEA07DEA8109A1B1689892A65F" />
-            <ComponentRef Id="cmp73A9A937FB9D9C73EB632E79B8FDE475" />
-            <ComponentRef Id="cmp2049D3EC06565850397E2B8F7219BE6A" />
-            <ComponentRef Id="cmp2D8BAD9AEB1567373192BAF62A85E6C1" />
-            <ComponentRef Id="cmp720093C823B7C0ACE637AE7C662A07A6" />
-            <ComponentRef Id="cmp3DBC0F6BF872BDACD6A002C13E799237" />
-            <ComponentRef Id="cmp5566A26C0B5135F2B605102A37E9D62A" />
-            <ComponentRef Id="cmp4E280108677CD6FE4CF72C28E023B523" />
-            <ComponentRef Id="cmp5B3250E6510BF95F4D75EC1B0FE7F39C" />
-            <ComponentRef Id="cmp26B5888316741D249316682D944404D9" />
-            <ComponentRef Id="cmpE90C6ECCC53324BF02EBD81AF13FAA6B" />
-            <ComponentRef Id="cmp65AF1519267C40F8C4103B156C0AA115" />
-            <ComponentRef Id="cmp55B0BB7F8E3F2C4ADC1CC6204BEA2F36" />
-            <ComponentRef Id="cmp7B43670271BEB1F221B2197E213130B3" />
-            <ComponentRef Id="cmp7BD16FA366705BD7ED2068FACE1DFD2B" />
-            <ComponentRef Id="cmp05325FCCF5400D4C8021D54FB083C36B" />
-            <ComponentRef Id="cmpA0A08776DCD1ADCADFB8058372D7D2C5" />
-            <ComponentRef Id="cmpCE0A834773C3A7A7DFACC4B65F2E08CE" />
-            <ComponentRef Id="cmp28D11D73435C325F67E5B05F2F8D012C" />
-            <ComponentRef Id="cmp0CCC878BDD3341A5853106135A722B95" />
-            <ComponentRef Id="cmpB870A2CE084D4DBFE6FFB0E3CBD4EF78" />
-            <ComponentRef Id="cmpD73A1B74411BFFC7E1CBAA5C3C796D96" />
-            <ComponentRef Id="cmpCEC4ABE583511CD8132D71CCDF66EFC7" />
-            <ComponentRef Id="cmp99A0877E0660ACA5AE6E75E689CA25D1" />
-            <ComponentRef Id="cmp880F21B3A34DF7EAF4274D4A7637F473" />
-            <ComponentRef Id="cmp313E0081A562C288F09B769D0AFCEA1C" />
-            <ComponentRef Id="cmp16A2AD8025DE1296F50C4AB540E60005" />
-            <ComponentRef Id="cmpE7E4997B88064252E08073A5FB8DBA9F" />
-            <ComponentRef Id="cmp79D4C03BDBF9CC2017E9456FC8748A65" />
-            <ComponentRef Id="cmp170F3762B8B0EA90523D6ABC98939854" />
-            <ComponentRef Id="cmpDB93A8D720880AF74429A2AFB8B706E3" />
-            <ComponentRef Id="cmp562F674CDC1717305018197B6B8BEEA8" />
-            <ComponentRef Id="cmp483964B85CB2180649642168DA95AA7A" />
-            <ComponentRef Id="cmpE16849B0410F0605B51139CB2BB4AE69" />
-            <ComponentRef Id="cmpCE29C148C694D6C726D389AD64D47DC0" />
-=======
             <ComponentRef Id="cmpAB3F9285F3AC14479F6DF70A508202E5" />
             <ComponentRef Id="cmp5CCBCA466BE46288E6C9697B51C81695" />
             <ComponentRef Id="cmpF41B0982919033B69B08194CAF6C85B8" />
@@ -437,7 +242,6 @@
             <ComponentRef Id="cmp7A693E36F136C4EC85B242B1BB64100A" />
             <ComponentRef Id="cmp008CCD88E22824D4CD62418AD6DFDBC2" />
             <ComponentRef Id="cmp3F483E9CA9E6C3E1C57E77D65A940CC8" />
->>>>>>> e60a9343
         </ComponentGroup>
     </Fragment>
 </Wix>